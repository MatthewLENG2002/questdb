/*******************************************************************************
 *     ___                  _   ____  ____
 *    / _ \ _   _  ___  ___| |_|  _ \| __ )
 *   | | | | | | |/ _ \/ __| __| | | |  _ \
 *   | |_| | |_| |  __/\__ \ |_| |_| | |_) |
 *    \__\_\\__,_|\___||___/\__|____/|____/
 *
 *  Copyright (c) 2014-2019 Appsicle
 *  Copyright (c) 2019-2022 QuestDB
 *
 *  Licensed under the Apache License, Version 2.0 (the "License");
 *  you may not use this file except in compliance with the License.
 *  You may obtain a copy of the License at
 *
 *  http://www.apache.org/licenses/LICENSE-2.0
 *
 *  Unless required by applicable law or agreed to in writing, software
 *  distributed under the License is distributed on an "AS IS" BASIS,
 *  WITHOUT WARRANTIES OR CONDITIONS OF ANY KIND, either express or implied.
 *  See the License for the specific language governing permissions and
 *  limitations under the License.
 *
 ******************************************************************************/

package io.questdb.griffin;

import io.questdb.cairo.*;
import io.questdb.cairo.map.RecordValueSink;
import io.questdb.cairo.map.RecordValueSinkFactory;
import io.questdb.cairo.sql.Record;
import io.questdb.cairo.sql.*;
import io.questdb.cairo.vm.Vm;
import io.questdb.cairo.vm.api.MemoryCARW;
import io.questdb.griffin.engine.EmptyTableRecordCursorFactory;
import io.questdb.griffin.engine.LimitOverflowException;
import io.questdb.griffin.engine.LimitRecordCursorFactory;
import io.questdb.griffin.engine.RecordComparator;
import io.questdb.griffin.engine.analytic.AnalyticFunction;
import io.questdb.griffin.engine.analytic.CachedAnalyticRecordCursorFactory;
import io.questdb.griffin.engine.functions.GroupByFunction;
import io.questdb.griffin.engine.functions.SymbolFunction;
import io.questdb.griffin.engine.functions.constants.ConstantFunction;
import io.questdb.griffin.engine.functions.constants.LongConstant;
import io.questdb.griffin.engine.functions.constants.StrConstant;
import io.questdb.griffin.engine.groupby.*;
import io.questdb.griffin.engine.groupby.vect.GroupByRecordCursorFactory;
import io.questdb.griffin.engine.groupby.vect.*;
import io.questdb.griffin.engine.join.*;
import io.questdb.griffin.engine.orderby.LimitedSizeSortedLightRecordCursorFactory;
import io.questdb.griffin.engine.orderby.RecordComparatorCompiler;
import io.questdb.griffin.engine.orderby.SortedLightRecordCursorFactory;
import io.questdb.griffin.engine.orderby.SortedRecordCursorFactory;
import io.questdb.griffin.engine.table.*;
import io.questdb.griffin.engine.union.*;
import io.questdb.griffin.model.*;
import io.questdb.jit.CompiledFilter;
import io.questdb.jit.CompiledFilterIRSerializer;
import io.questdb.jit.JitUtil;
import io.questdb.log.Log;
import io.questdb.log.LogFactory;
import io.questdb.std.*;
import org.jetbrains.annotations.NotNull;
import org.jetbrains.annotations.Nullable;

import java.io.Closeable;

import static io.questdb.griffin.SqlKeywords.*;
import static io.questdb.griffin.model.ExpressionNode.FUNCTION;
import static io.questdb.griffin.model.ExpressionNode.LITERAL;
import static io.questdb.griffin.model.QueryModel.*;

public class SqlCodeGenerator implements Mutable, Closeable {
    private static final Log LOG = LogFactory.getLog(SqlCodeGenerator.class);
    public static final int GKK_VANILLA_INT = 0;
    public static final int GKK_HOUR_INT = 1;
    private static final IntHashSet limitTypes = new IntHashSet();
    private static final FullFatJoinGenerator CREATE_FULL_FAT_LT_JOIN = SqlCodeGenerator::createFullFatLtJoin;
    private static final FullFatJoinGenerator CREATE_FULL_FAT_AS_OF_JOIN = SqlCodeGenerator::createFullFatAsOfJoin;
    private static final boolean[] joinsRequiringTimestamp = new boolean[JOIN_MAX + 1];
    private static final IntObjHashMap<VectorAggregateFunctionConstructor> sumConstructors = new IntObjHashMap<>();
    private static final IntObjHashMap<VectorAggregateFunctionConstructor> ksumConstructors = new IntObjHashMap<>();
    private static final IntObjHashMap<VectorAggregateFunctionConstructor> nsumConstructors = new IntObjHashMap<>();
    private static final IntObjHashMap<VectorAggregateFunctionConstructor> avgConstructors = new IntObjHashMap<>();
    private static final IntObjHashMap<VectorAggregateFunctionConstructor> minConstructors = new IntObjHashMap<>();
    private static final IntObjHashMap<VectorAggregateFunctionConstructor> maxConstructors = new IntObjHashMap<>();
    private static final VectorAggregateFunctionConstructor COUNT_CONSTRUCTOR = (keyKind, columnIndex, workerCount) -> new CountVectorAggregateFunction(keyKind);
    private static final SetRecordCursorFactoryConstructor SET_UNION_CONSTRUCTOR = UnionRecordCursorFactory::new;
    private static final SetRecordCursorFactoryConstructor SET_INTERSECT_CONSTRUCTOR = IntersectRecordCursorFactory::new;
    private static final SetRecordCursorFactoryConstructor SET_EXCEPT_CONSTRUCTOR = ExceptRecordCursorFactory::new;
    private final WhereClauseParser whereClauseParser = new WhereClauseParser();
    private final CompiledFilterIRSerializer jitIRSerializer = new CompiledFilterIRSerializer();
    private final MemoryCARW jitIRMem;
    private boolean enableJitNullChecks = true;
    private final boolean enableJitDebug;
    private final FunctionParser functionParser;
    private final CairoEngine engine;
    private final BytecodeAssembler asm = new BytecodeAssembler();
    // this list is used to generate record sinks
    private final ListColumnFilter listColumnFilterA = new ListColumnFilter();
    private final ListColumnFilter listColumnFilterB = new ListColumnFilter();
    private final CairoConfiguration configuration;
    private final RecordComparatorCompiler recordComparatorCompiler;
    private final IntHashSet intHashSet = new IntHashSet();
    private final ArrayColumnTypes keyTypes = new ArrayColumnTypes();
    private final ArrayColumnTypes valueTypes = new ArrayColumnTypes();
    private final EntityColumnFilter entityColumnFilter = new EntityColumnFilter();
    private final ObjList<Function> symbolValueList = new ObjList<>();
    private final ObjList<VectorAggregateFunction> tempVaf = new ObjList<>();
    private final GenericRecordMetadata tempMetadata = new GenericRecordMetadata();
    private final ArrayColumnTypes arrayColumnTypes = new ArrayColumnTypes();
    private final IntList tempKeyIndexesInBase = new IntList();
    private final IntList tempSymbolSkewIndexes = new IntList();
    private final IntList tempKeyIndex = new IntList();
    private final IntList tempAggIndex = new IntList();
    private final ObjList<VectorAggregateFunctionConstructor> tempVecConstructors = new ObjList<>();
    private final IntList tempVecConstructorArgIndexes = new IntList();
    private final IntList tempKeyKinds = new IntList();
    private final ObjObjHashMap<IntList, ObjList<AnalyticFunction>> groupedAnalytic = new ObjObjHashMap<>();
    private final IntList recordFunctionPositions = new IntList();
    private final IntList groupByFunctionPositions = new IntList();
    private boolean fullFatJoins = false;
    private final LongList prefixes = new LongList();

    static {
        joinsRequiringTimestamp[JOIN_INNER] = false;
        joinsRequiringTimestamp[JOIN_OUTER] = false;
        joinsRequiringTimestamp[JOIN_CROSS] = false;
        joinsRequiringTimestamp[JOIN_ASOF] = true;
        joinsRequiringTimestamp[JOIN_SPLICE] = true;
        joinsRequiringTimestamp[JOIN_LT] = true;
    }

    public SqlCodeGenerator(
            CairoEngine engine,
            CairoConfiguration configuration,
            FunctionParser functionParser
    ) {
        this.engine = engine;
        this.configuration = configuration;
        this.functionParser = functionParser;
        this.recordComparatorCompiler = new RecordComparatorCompiler(asm);
        this.enableJitDebug = configuration.isSqlJitDebugEnabled();
        this.jitIRMem = Vm.getCARWInstance(configuration.getSqlJitIRMemoryPageSize(),
                configuration.getSqlJitIRMemoryMaxPages(), MemoryTag.NATIVE_JIT);
        // Pre-touch JIT IR memory to avoid false positive memory leak detections.
        jitIRMem.putByte((byte) 0);
        jitIRMem.truncate();
    }

    @Override
    public void clear() {
        whereClauseParser.clear();
    }

    @Override
    public void close() {
        jitIRMem.close();
    }

    @NotNull
    public Function compileFilter(ExpressionNode expr, RecordMetadata metadata, SqlExecutionContext executionContext) throws SqlException {
        final Function filter = functionParser.parseFunction(expr, metadata, executionContext);
        if (ColumnType.isBoolean(filter.getType())) {
            return filter;
        }
        Misc.free(filter);
        throw SqlException.$(expr.position, "boolean expression expected");
    }

    private static RecordCursorFactory createFullFatAsOfJoin(CairoConfiguration configuration,
                                                             RecordMetadata metadata,
                                                             RecordCursorFactory masterFactory,
                                                             RecordCursorFactory slaveFactory,
                                                             @Transient ColumnTypes mapKeyTypes,
                                                             @Transient ColumnTypes mapValueTypes,
                                                             @Transient ColumnTypes slaveColumnTypes,
                                                             RecordSink masterKeySink,
                                                             RecordSink slaveKeySink,
                                                             int columnSplit,
                                                             RecordValueSink slaveValueSink,
                                                             IntList columnIndex) {
        return new AsOfJoinRecordCursorFactory(configuration, metadata, masterFactory, slaveFactory, mapKeyTypes, mapValueTypes, slaveColumnTypes, masterKeySink, slaveKeySink, columnSplit, slaveValueSink, columnIndex);
    }

    private static RecordCursorFactory createFullFatLtJoin(CairoConfiguration configuration,
                                                           RecordMetadata metadata,
                                                           RecordCursorFactory masterFactory,
                                                           RecordCursorFactory slaveFactory,
                                                           @Transient ColumnTypes mapKeyTypes,
                                                           @Transient ColumnTypes mapValueTypes,
                                                           @Transient ColumnTypes slaveColumnTypes,
                                                           RecordSink masterKeySink,
                                                           RecordSink slaveKeySink,
                                                           int columnSplit,
                                                           RecordValueSink slaveValueSink,
                                                           IntList columnIndex) {
        return new LtJoinRecordCursorFactory(configuration, metadata, masterFactory, slaveFactory, mapKeyTypes, mapValueTypes, slaveColumnTypes, masterKeySink, slaveKeySink, columnSplit, slaveValueSink, columnIndex);
    }

    private static int getOrderByDirectionOrDefault(QueryModel model, int index) {
        IntList direction = model.getOrderByDirectionAdvice();
        if (index >= direction.size()) {
            return 0;
        }
        return model.getOrderByDirectionAdvice().getQuick(index);
    }

    private static boolean allGroupsFirstLastWithSingleSymbolFilter(QueryModel model, RecordMetadata metadata) {
        final ObjList<QueryColumn> columns = model.getColumns();
        for (int i = 0, n = columns.size(); i < n; i++) {
            final QueryColumn column = columns.getQuick(i);
            final ExpressionNode node = column.getAst();

            if (node.type != ExpressionNode.LITERAL) {
                ExpressionNode columnAst = column.getAst();
                CharSequence token = columnAst.token;
                if (!SqlKeywords.isFirstFunction(token) && !SqlKeywords.isLastFunction(token)) {
                    return false;
                }

                if (columnAst.rhs.type != ExpressionNode.LITERAL || metadata.getColumnIndex(columnAst.rhs.token) < 0) {
                    return false;
                }
            }
        }

        return true;
    }

    private VectorAggregateFunctionConstructor assembleFunctionReference(RecordMetadata metadata, ExpressionNode ast) {
        int columnIndex;
        if (ast.type == FUNCTION && ast.paramCount == 1 && SqlKeywords.isSumKeyword(ast.token) && ast.rhs.type == LITERAL) {
            columnIndex = metadata.getColumnIndex(ast.rhs.token);
            tempVecConstructorArgIndexes.add(columnIndex);
            return sumConstructors.get(metadata.getColumnType(columnIndex));
        } else if (ast.type == FUNCTION && ast.paramCount == 0 && SqlKeywords.isCountKeyword(ast.token)) {
            // count() is a no-arg function
            tempVecConstructorArgIndexes.add(-1);
            return COUNT_CONSTRUCTOR;
        } else if (isSingleColumnFunction(ast, "ksum")) {
            columnIndex = metadata.getColumnIndex(ast.rhs.token);
            tempVecConstructorArgIndexes.add(columnIndex);
            return ksumConstructors.get(metadata.getColumnType(columnIndex));
        } else if (isSingleColumnFunction(ast, "nsum")) {
            columnIndex = metadata.getColumnIndex(ast.rhs.token);
            tempVecConstructorArgIndexes.add(columnIndex);
            return nsumConstructors.get(metadata.getColumnType(columnIndex));
        } else if (isSingleColumnFunction(ast, "avg")) {
            columnIndex = metadata.getColumnIndex(ast.rhs.token);
            tempVecConstructorArgIndexes.add(columnIndex);
            return avgConstructors.get(metadata.getColumnType(columnIndex));
        } else if (isSingleColumnFunction(ast, "min")) {
            columnIndex = metadata.getColumnIndex(ast.rhs.token);
            tempVecConstructorArgIndexes.add(columnIndex);
            return minConstructors.get(metadata.getColumnType(columnIndex));
        } else if (isSingleColumnFunction(ast, "max")) {
            columnIndex = metadata.getColumnIndex(ast.rhs.token);
            tempVecConstructorArgIndexes.add(columnIndex);
            return maxConstructors.get(metadata.getColumnType(columnIndex));
        }
        return null;
    }

    private boolean assembleKeysAndFunctionReferences(
            ObjList<QueryColumn> columns,
            RecordMetadata metadata,
            boolean checkLiterals
    ) {
        tempVaf.clear();
        tempMetadata.clear();
        tempSymbolSkewIndexes.clear();
        tempVecConstructors.clear();
        tempVecConstructorArgIndexes.clear();
        tempAggIndex.clear();

        for (int i = 0, n = columns.size(); i < n; i++) {
            final QueryColumn qc = columns.getQuick(i);
            final ExpressionNode ast = qc.getAst();
            if (ast.type == LITERAL) {
                if (checkLiterals) {
                    final int columnIndex = metadata.getColumnIndex(ast.token);
                    final int type = metadata.getColumnType(columnIndex);
                    if (ColumnType.isInt(type)) {
                        tempKeyIndexesInBase.add(columnIndex);
                        tempKeyIndex.add(i);
                        arrayColumnTypes.add(ColumnType.INT);
                        tempKeyKinds.add(GKK_VANILLA_INT);
                    } else if (ColumnType.isSymbol(type)) {
                        tempKeyIndexesInBase.add(columnIndex);
                        tempKeyIndex.add(i);
                        tempSymbolSkewIndexes.extendAndSet(i, columnIndex);
                        arrayColumnTypes.add(ColumnType.SYMBOL);
                        tempKeyKinds.add(GKK_VANILLA_INT);
                    } else {
                        return false;
                    }
                }
            } else {
                final VectorAggregateFunctionConstructor constructor = assembleFunctionReference(metadata, ast);
                if (constructor != null) {
                    tempVecConstructors.add(constructor);
                    tempAggIndex.add(i);
                } else {
                    return false;
                }
            }
        }
        return true;
    }

    private RecordMetadata calculateSetMetadata(RecordMetadata masterMetadata) {
        return GenericRecordMetadata.removeTimestamp(masterMetadata);
    }

    @Nullable
    private Function compileFilter(IntrinsicModel intrinsicModel, RecordMetadata readerMeta, SqlExecutionContext executionContext) throws SqlException {
        if (intrinsicModel.filter != null) {
            return compileFilter(intrinsicModel.filter, readerMeta, executionContext);
        }
        return null;
    }

    private RecordCursorFactory createAsOfJoin(
            RecordMetadata metadata,
            RecordCursorFactory master,
            RecordSink masterKeySink,
            RecordCursorFactory slave,
            RecordSink slaveKeySink,
            int columnSplit
    ) {
        valueTypes.clear();
        valueTypes.add(ColumnType.LONG);
        valueTypes.add(ColumnType.LONG);

        return new AsOfJoinLightRecordCursorFactory(
                configuration,
                metadata,
                master,
                slave,
                keyTypes,
                valueTypes,
                masterKeySink,
                slaveKeySink,
                columnSplit
        );
    }

    @NotNull
    private RecordCursorFactory createFullFatJoin(
            RecordCursorFactory master,
            RecordMetadata masterMetadata,
            CharSequence masterAlias,
            RecordCursorFactory slave,
            RecordMetadata slaveMetadata,
            CharSequence slaveAlias,
            int joinPosition,
            FullFatJoinGenerator generator) throws SqlException {

        // create hash set of key columns to easily find them
        intHashSet.clear();
        for (int i = 0, n = listColumnFilterA.getColumnCount(); i < n; i++) {
            intHashSet.add(listColumnFilterA.getColumnIndexFactored(i));
        }

        // map doesn't support variable length types in map value, which is ok
        // when we join tables on strings - technically string is the key,
        // and we do not need to store it in value, but we will still reject
        //
        // never mind, this is a stop-gap measure until I understand the problem
        // fully

        for (int k = 0, m = slaveMetadata.getColumnCount(); k < m; k++) {
            if (intHashSet.excludes(k)) {
                if (ColumnType.isVariableLength(slaveMetadata.getColumnType(k))) {
                    throw SqlException
                            .position(joinPosition).put("right side column '")
                            .put(slaveMetadata.getColumnName(k)).put("' is of unsupported type");
                }
            }
        }

        RecordSink masterSink = RecordSinkFactory.getInstance(
                asm,
                masterMetadata,
                listColumnFilterB,
                true
        );

        JoinRecordMetadata metadata = new JoinRecordMetadata(
                configuration,
                masterMetadata.getColumnCount() + slaveMetadata.getColumnCount()
        );

        // metadata will have master record verbatim
        metadata.copyColumnMetadataFrom(masterAlias, masterMetadata);

        // slave record is split across key and value of map
        // the rationale is not to store columns twice
        // especially when map value does not support variable
        // length types


        final IntList columnIndex = new IntList(slaveMetadata.getColumnCount());
        // In map record value columns go first, so at this stage
        // we add to metadata all slave columns that are not keys.
        // Add same columns to filter while we are in this loop.
        listColumnFilterB.clear();
        valueTypes.clear();
        ArrayColumnTypes slaveTypes = new ArrayColumnTypes();
        if (slaveMetadata instanceof BaseRecordMetadata) {
            for (int i = 0, n = slaveMetadata.getColumnCount(); i < n; i++) {
                if (intHashSet.excludes(i)) {
                    final TableColumnMetadata m = ((BaseRecordMetadata) slaveMetadata).getColumnQuick(i);
                    metadata.add(slaveAlias, m);
                    listColumnFilterB.add(i + 1);
                    columnIndex.add(i);
                    valueTypes.add(m.getType());
                    slaveTypes.add(m.getType());
                }
            }

            // now add key columns to metadata
            for (int i = 0, n = listColumnFilterA.getColumnCount(); i < n; i++) {
                int index = listColumnFilterA.getColumnIndexFactored(i);
                final TableColumnMetadata m = ((BaseRecordMetadata) slaveMetadata).getColumnQuick(index);
                if (ColumnType.isSymbol(m.getType())) {
                    metadata.add(
                            slaveAlias,
                            m.getName(),
                            m.getHash(),
                            ColumnType.STRING,
                            false,
                            0,
                            false,
                            null
                    );
                    slaveTypes.add(ColumnType.STRING);
                } else {
                    metadata.add(slaveAlias, m);
                    slaveTypes.add(m.getType());
                }
                columnIndex.add(index);
            }
        } else {
            for (int i = 0, n = slaveMetadata.getColumnCount(); i < n; i++) {
                if (intHashSet.excludes(i)) {
                    int type = slaveMetadata.getColumnType(i);
                    metadata.add(
                            slaveAlias,
                            slaveMetadata.getColumnName(i),
                            slaveMetadata.getColumnHash(i),
                            type,
                            slaveMetadata.isColumnIndexed(i),
                            slaveMetadata.getIndexValueBlockCapacity(i),
                            slaveMetadata.isSymbolTableStatic(i),
                            slaveMetadata.getMetadata(i)
                    );
                    listColumnFilterB.add(i + 1);
                    columnIndex.add(i);
                    valueTypes.add(type);
                    slaveTypes.add(type);
                }
            }

            // now add key columns to metadata
            for (int i = 0, n = listColumnFilterA.getColumnCount(); i < n; i++) {
                int index = listColumnFilterA.getColumnIndexFactored(i);
                int type = slaveMetadata.getColumnType(index);
                if (ColumnType.isSymbol(type)) {
                    type = ColumnType.STRING;
                }
                metadata.add(
                        slaveAlias,
                        slaveMetadata.getColumnName(index),
                        slaveMetadata.getColumnHash(index),
                        type,
                        slaveMetadata.isColumnIndexed(i),
                        slaveMetadata.getIndexValueBlockCapacity(i),
                        slaveMetadata.isSymbolTableStatic(i),
                        slaveMetadata.getMetadata(i)
                );
                columnIndex.add(index);
                slaveTypes.add(type);
            }
        }


        if (masterMetadata.getTimestampIndex() != -1) {
            metadata.setTimestampIndex(masterMetadata.getTimestampIndex());
        }

        return generator.create(
                configuration,
                metadata,
                master,
                slave,
                keyTypes,
                valueTypes,
                slaveTypes,
                masterSink,
                RecordSinkFactory.getInstance(
                        asm,
                        slaveMetadata,
                        listColumnFilterA,
                        true
                ),
                masterMetadata.getColumnCount(),
                RecordValueSinkFactory.getInstance(asm, slaveMetadata, listColumnFilterB),
                columnIndex
        );
    }

    private RecordCursorFactory createHashJoin(
            RecordMetadata metadata,
            RecordCursorFactory master,
            RecordCursorFactory slave,
            int joinType
    ) {
        /*
         * JoinContext provides the following information:
         * a/bIndexes - index of model where join column is coming from
         * a/bNames - name of columns in respective models, these column names are not prefixed with table aliases
         * a/bNodes - the original column references, that can include table alias. Sometimes it doesn't when column name is unambiguous
         *
         * a/b are "inverted" in that "a" for slave and "b" for master
         *
         * The issue is when we use model indexes and vanilla column names they would only work on single-table
         * record cursor but original names with prefixed columns will only work with JoinRecordMetadata
         */
        final RecordMetadata masterMetadata = master.getMetadata();
        final RecordMetadata slaveMetadata = slave.getMetadata();
        final RecordSink masterKeySink = RecordSinkFactory.getInstance(
                asm,
                masterMetadata,
                listColumnFilterB,
                true
        );

        final RecordSink slaveKeySink = RecordSinkFactory.getInstance(
                asm,
                slaveMetadata,
                listColumnFilterA,
                true
        );

        valueTypes.clear();
        valueTypes.add(ColumnType.LONG);
        valueTypes.add(ColumnType.LONG);

        if (slave.recordCursorSupportsRandomAccess() && !fullFatJoins) {
            if (joinType == JOIN_INNER) {
                return new HashJoinLightRecordCursorFactory(
                        configuration,
                        metadata,
                        master,
                        slave,
                        keyTypes,
                        valueTypes,
                        masterKeySink,
                        slaveKeySink,
                        masterMetadata.getColumnCount()
                );
            }

            return new HashOuterJoinLightRecordCursorFactory(
                    configuration,
                    metadata,
                    master,
                    slave,
                    keyTypes,
                    valueTypes,
                    masterKeySink,
                    slaveKeySink,
                    masterMetadata.getColumnCount()
            );
        }

        entityColumnFilter.of(slaveMetadata.getColumnCount());
        RecordSink slaveSink = RecordSinkFactory.getInstance(
                asm,
                slaveMetadata,
                entityColumnFilter,
                false
        );

        if (joinType == JOIN_INNER) {
            return new HashJoinRecordCursorFactory(
                    configuration,
                    metadata,
                    master,
                    slave,
                    keyTypes,
                    valueTypes,
                    masterKeySink,
                    slaveKeySink,
                    slaveSink,
                    masterMetadata.getColumnCount()
            );
        }

        return new HashOuterJoinRecordCursorFactory(
                configuration,
                metadata,
                master,
                slave,
                keyTypes,
                valueTypes,
                masterKeySink,
                slaveKeySink,
                slaveSink,
                masterMetadata.getColumnCount()
        );
    }

    @NotNull
    private JoinRecordMetadata createJoinMetadata(
            CharSequence masterAlias,
            RecordMetadata masterMetadata,
            CharSequence slaveAlias,
            RecordMetadata slaveMetadata
    ) {
        return createJoinMetadata(
                masterAlias,
                masterMetadata,
                slaveAlias,
                slaveMetadata,
                masterMetadata.getTimestampIndex()
        );
    }

    @NotNull
    private JoinRecordMetadata createJoinMetadata(
            CharSequence masterAlias,
            RecordMetadata masterMetadata,
            CharSequence slaveAlias,
            RecordMetadata slaveMetadata,
            int timestampIndex
    ) {
        JoinRecordMetadata metadata;
        metadata = new JoinRecordMetadata(
                configuration,
                masterMetadata.getColumnCount() + slaveMetadata.getColumnCount()
        );

        metadata.copyColumnMetadataFrom(masterAlias, masterMetadata);
        metadata.copyColumnMetadataFrom(slaveAlias, slaveMetadata);

        if (timestampIndex != -1) {
            metadata.setTimestampIndex(timestampIndex);
        }
        return metadata;
    }

    private RecordCursorFactory createLtJoin(
            RecordMetadata metadata,
            RecordCursorFactory master,
            RecordSink masterKeySink,
            RecordCursorFactory slave,
            RecordSink slaveKeySink,
            int columnSplit
    ) {
        valueTypes.clear();
        valueTypes.add(ColumnType.LONG);
        valueTypes.add(ColumnType.LONG);

        return new LtJoinLightRecordCursorFactory(
                configuration,
                metadata,
                master,
                slave,
                keyTypes,
                valueTypes,
                masterKeySink,
                slaveKeySink,
                columnSplit
        );
    }

    private RecordCursorFactory createSpliceJoin(
            RecordMetadata metadata,
            RecordCursorFactory master,
            RecordSink masterKeySink,
            RecordCursorFactory slave,
            RecordSink slaveKeySink,
            int columnSplit
    ) {
        valueTypes.clear();
        valueTypes.add(ColumnType.LONG); // master previous
        valueTypes.add(ColumnType.LONG); // master current
        valueTypes.add(ColumnType.LONG); // slave previous
        valueTypes.add(ColumnType.LONG); // slave current

        return new SpliceJoinLightRecordCursorFactory(
                configuration,
                metadata,
                master,
                slave,
                keyTypes,
                valueTypes,
                masterKeySink,
                slaveKeySink,
                columnSplit
        );
    }

    RecordCursorFactory generate(QueryModel model, SqlExecutionContext executionContext) throws SqlException {
        return generateQuery(model, executionContext, true);
    }

    private RecordCursorFactory generateFilter(RecordCursorFactory factory, QueryModel model, SqlExecutionContext executionContext) throws SqlException {
        final ExpressionNode filter = model.getWhereClause();
        return filter == null ? factory : generateFilter0(factory, model, executionContext, filter);
    }

    @NotNull
    private RecordCursorFactory generateFilter0(RecordCursorFactory factory, QueryModel model, SqlExecutionContext executionContext, ExpressionNode filter) throws SqlException {
        model.setWhereClause(null);

        final Function f = compileFilter(filter, factory.getMetadata(), executionContext);
        if (f.isConstant()) {
            try {
                if (f.getBool(null)) {
                    return factory;
                }
                // metadata is always a GenericRecordMetadata instance
                return new EmptyTableRecordCursorFactory(factory.getMetadata());
            } finally {
                f.close();
            }
        }

        boolean useJit = executionContext.getJitMode() != SqlJitMode.JIT_MODE_DISABLED;
        if (useJit) {
            final boolean optimize = factory.supportPageFrameCursor() && JitUtil.isJitSupported();
            if (optimize) {
                try {
                    int jitOptions;
                    final ObjList<Function> bindVarFunctions = new ObjList<>();
                    try (PageFrameCursor cursor = factory.getPageFrameCursor(executionContext)) {
                        final boolean forceScalar = executionContext.getJitMode() == SqlJitMode.JIT_MODE_FORCE_SCALAR;
                        jitIRSerializer.of(jitIRMem, executionContext, factory.getMetadata(), cursor, bindVarFunctions);
                        jitOptions = jitIRSerializer.serialize(filter, forceScalar, enableJitDebug, enableJitNullChecks);
                    }

                    final CompiledFilter jitFilter = new CompiledFilter();
                    jitFilter.compile(jitIRMem, jitOptions);

                    LOG.info()
                            .$("JIT enabled for (sub)query [tableName=").utf8(model.getName())
                            .$(", fd=").$(executionContext.getRequestFd()).$(']').$();
                    return new CompiledFilterRecordCursorFactory(configuration, factory, bindVarFunctions, f, jitFilter);
                } catch (SqlException | LimitOverflowException ex) {
                    LOG.debug()
                            .$("JIT cannot be applied to (sub)query [tableName=").utf8(model.getName())
                            .$(", ex=").$(ex.getFlyweightMessage())
                            .$(", fd=").$(executionContext.getRequestFd()).$(']').$();
                } finally {
                    jitIRSerializer.clear();
                    jitIRMem.truncate();
                }
            }
        }

<<<<<<< HEAD
        return new FilteredRecordCursorFactory(configuration, factory, f);
=======
        if (factory.supportPageFrameCursor()) {
            return new AsyncFilteredRecordCursorFactory(configuration, executionContext.getMessageBus(), factory, f);
        }
        return new FilteredRecordCursorFactory(factory, f);
>>>>>>> e5e0980f
    }

    private RecordCursorFactory generateFunctionQuery(QueryModel model) throws SqlException {
        final Function function = model.getTableNameFunction();
        assert function != null;
        if (!ColumnType.isCursor(function.getType())) {
            throw SqlException.position(model.getTableName().position).put("function must return CURSOR [actual=").put(ColumnType.nameOf(function.getType())).put(']');
        }
        return function.getRecordCursorFactory();
    }

    private RecordCursorFactory generateJoins(QueryModel model, SqlExecutionContext executionContext) throws SqlException {
        final ObjList<QueryModel> joinModels = model.getJoinModels();
        IntList ordered = model.getOrderedJoinModels();
        RecordCursorFactory master = null;
        CharSequence masterAlias = null;

        try {
            int n = ordered.size();
            assert n > 1;
            for (int i = 0; i < n; i++) {
                int index = ordered.getQuick(i);
                QueryModel slaveModel = joinModels.getQuick(index);

                if (i > 0) {
                    executionContext.pushTimestampRequiredFlag(joinsRequiringTimestamp[slaveModel.getJoinType()]);
                } else { // i == 0
                    // This is first model in the sequence of joins
                    // TS requirement is symmetrical on both right and left sides
                    // check if next join requires a timestamp
                    int nextJointType = joinModels.getQuick(ordered.getQuick(1)).getJoinType();
                    executionContext.pushTimestampRequiredFlag(joinsRequiringTimestamp[nextJointType]);
                }

                RecordCursorFactory slave = null;
                try {
                    // compile
                    slave = generateQuery(slaveModel, executionContext, index > 0);

                    // check if this is the root of joins
                    if (master == null) {
                        // This is an opportunistic check of order by clause
                        // to determine if we can get away ordering main record source only
                        // Ordering main record source could benefit from rowid access thus
                        // making it faster compared to ordering of join record source that
                        // doesn't allow rowid access.
                        master = slave;
                        masterAlias = slaveModel.getName();
                    } else {
                        // not the root, join to "master"
                        final int joinType = slaveModel.getJoinType();
                        final RecordMetadata masterMetadata = master.getMetadata();
                        final RecordMetadata slaveMetadata = slave.getMetadata();

                        switch (joinType) {
                            case JOIN_CROSS:
                                master = new CrossJoinRecordCursorFactory(
                                        createJoinMetadata(masterAlias, masterMetadata, slaveModel.getName(), slaveMetadata),
                                        master,
                                        slave,
                                        masterMetadata.getColumnCount()
                                );
                                masterAlias = null;
                                break;
                            case JOIN_ASOF:
                                validateBothTimestamps(slaveModel, masterMetadata, slaveMetadata);
                                processJoinContext(index == 1, slaveModel.getContext(), masterMetadata, slaveMetadata);
                                if (slave.recordCursorSupportsRandomAccess() && !fullFatJoins) {
                                    if (listColumnFilterA.size() > 0 && listColumnFilterB.size() > 0) {
                                        master = createAsOfJoin(
                                                createJoinMetadata(masterAlias, masterMetadata, slaveModel.getName(), slaveMetadata),
                                                master,
                                                RecordSinkFactory.getInstance(
                                                        asm,
                                                        masterMetadata,
                                                        listColumnFilterB,
                                                        true
                                                ),
                                                slave,
                                                RecordSinkFactory.getInstance(
                                                        asm,
                                                        slaveMetadata,
                                                        listColumnFilterA,
                                                        true
                                                ),
                                                masterMetadata.getColumnCount()
                                        );
                                    } else {
                                        master = new AsOfJoinNoKeyRecordCursorFactory(
                                                createJoinMetadata(masterAlias, masterMetadata, slaveModel.getName(), slaveMetadata),
                                                master,
                                                slave,
                                                masterMetadata.getColumnCount()
                                        );
                                    }
                                } else {
                                    master = createFullFatJoin(
                                            master,
                                            masterMetadata,
                                            masterAlias,
                                            slave,
                                            slaveMetadata,
                                            slaveModel.getName(),
                                            slaveModel.getJoinKeywordPosition(),
                                            CREATE_FULL_FAT_AS_OF_JOIN
                                    );
                                }
                                masterAlias = null;
                                break;
                            case JOIN_LT:
                                validateBothTimestamps(slaveModel, masterMetadata, slaveMetadata);
                                processJoinContext(index == 1, slaveModel.getContext(), masterMetadata, slaveMetadata);
                                if (slave.recordCursorSupportsRandomAccess() && !fullFatJoins) {
                                    if (listColumnFilterA.size() > 0 && listColumnFilterB.size() > 0) {
                                        master = createLtJoin(
                                                createJoinMetadata(masterAlias, masterMetadata, slaveModel.getName(), slaveMetadata),
                                                master,
                                                RecordSinkFactory.getInstance(
                                                        asm,
                                                        masterMetadata,
                                                        listColumnFilterB,
                                                        true
                                                ),
                                                slave,
                                                RecordSinkFactory.getInstance(
                                                        asm,
                                                        slaveMetadata,
                                                        listColumnFilterA,
                                                        true
                                                ),
                                                masterMetadata.getColumnCount()
                                        );
                                    } else {
                                        master = new LtJoinNoKeyRecordCursorFactory(
                                                createJoinMetadata(masterAlias, masterMetadata, slaveModel.getName(), slaveMetadata),
                                                master,
                                                slave,
                                                masterMetadata.getColumnCount()
                                        );
                                    }
                                } else {
                                    master = createFullFatJoin(
                                            master,
                                            masterMetadata,
                                            masterAlias,
                                            slave,
                                            slaveMetadata,
                                            slaveModel.getName(),
                                            slaveModel.getJoinKeywordPosition(),
                                            CREATE_FULL_FAT_LT_JOIN
                                    );
                                }
                                masterAlias = null;
                                break;
                            case JOIN_SPLICE:
                                validateBothTimestamps(slaveModel, masterMetadata, slaveMetadata);
                                processJoinContext(index == 1, slaveModel.getContext(), masterMetadata, slaveMetadata);
                                if (slave.recordCursorSupportsRandomAccess() && master.recordCursorSupportsRandomAccess() && !fullFatJoins) {
                                    master = createSpliceJoin(
                                            // splice join result does not have timestamp
                                            createJoinMetadata(masterAlias, masterMetadata, slaveModel.getName(), slaveMetadata, -1),
                                            master,
                                            RecordSinkFactory.getInstance(
                                                    asm,
                                                    masterMetadata,
                                                    listColumnFilterB,
                                                    true
                                            ),
                                            slave,
                                            RecordSinkFactory.getInstance(
                                                    asm,
                                                    slaveMetadata,
                                                    listColumnFilterA,
                                                    true
                                            ),
                                            masterMetadata.getColumnCount()
                                    );
                                } else {
                                    assert false;
                                }
                                break;
                            default:
                                processJoinContext(index == 1, slaveModel.getContext(), masterMetadata, slaveMetadata);
                                master = createHashJoin(
                                        createJoinMetadata(masterAlias, masterMetadata, slaveModel.getName(), slaveMetadata),
                                        master,
                                        slave,
                                        joinType
                                );
                                masterAlias = null;
                                break;
                        }
                    }
                } catch (Throwable th) {
                    Misc.free(master);
                    Misc.free(slave);
                    throw th;
                } finally {
                    executionContext.popTimestampRequiredFlag();
                }

                // check if there are post-filters
                ExpressionNode filter = slaveModel.getPostJoinWhereClause();
                if (filter != null) {
<<<<<<< HEAD
                    master = new FilteredRecordCursorFactory(configuration, master, functionParser.parseFunction(filter, master.getMetadata(), executionContext));
=======
                    if (master.supportPageFrameCursor()) {
                        master = new AsyncFilteredRecordCursorFactory(
                                configuration,
                                executionContext.getMessageBus(),
                                master,
                                functionParser.parseFunction(filter, master.getMetadata(), executionContext)
                        );
                    } else {
                        master = new FilteredRecordCursorFactory(master, functionParser.parseFunction(filter, master.getMetadata(), executionContext));
                    }
>>>>>>> e5e0980f
                }
            }

            // unfortunately we had to go all out to create join metadata
            // now it is time to check if we have constant conditions
            ExpressionNode constFilter = model.getConstWhereClause();
            if (constFilter != null) {
                Function function = functionParser.parseFunction(constFilter, null, executionContext);
                if (!function.getBool(null)) {
                    // do not copy metadata here
                    // this would have been JoinRecordMetadata, which is new instance anyway
                    // we have to make sure that this metadata is safely transitioned
                    // to empty cursor factory
                    JoinRecordMetadata metadata = (JoinRecordMetadata) master.getMetadata();
                    metadata.incrementRefCount();
                    RecordCursorFactory factory = new EmptyTableRecordCursorFactory(metadata);
                    Misc.free(master);
                    return factory;
                }
            }
            return master;
        } catch (Throwable e) {
            Misc.free(master);
            throw e;
        }
    }

    @NotNull
    private RecordCursorFactory generateLatestByQuery(
            QueryModel model,
            TableReader reader,
            RecordMetadata metadata,
            String tableName,
            IntrinsicModel intrinsicModel,
            Function filter,
            SqlExecutionContext executionContext,
            int timestampIndex,
            @NotNull IntList columnIndexes,
            @NotNull LongList prefixes
    ) throws SqlException {
        final DataFrameCursorFactory dataFrameCursorFactory;
        if (intrinsicModel.hasIntervalFilters()) {
            dataFrameCursorFactory = new IntervalBwdDataFrameCursorFactory(engine, tableName, model.getTableId(), model.getTableVersion(), intrinsicModel.buildIntervalModel(), timestampIndex);
        } else {
            dataFrameCursorFactory = new FullBwdDataFrameCursorFactory(engine, tableName, model.getTableId(), model.getTableVersion());
        }

        // 'latest by' clause takes over the filter
        model.setWhereClause(null);

        assert model.getLatestBy() != null && model.getLatestBy().size() > 0;
        ObjList<ExpressionNode> latestBy = model.getLatestBy();
        final ExpressionNode latestByNode = latestBy.get(0);
        final int latestByIndex = metadata.getColumnIndexQuiet(latestByNode.token);
        final boolean indexed = metadata.isColumnIndexed(latestByIndex);

        // if there are > 1 columns in the latest by statement we cannot use indexes
        if (latestBy.size() > 1 || !ColumnType.isSymbol(metadata.getColumnType(latestByIndex))) {
            return new LatestByAllFilteredRecordCursorFactory(
                    metadata,
                    configuration,
                    dataFrameCursorFactory,
                    RecordSinkFactory.getInstance(asm, metadata, listColumnFilterA, false),
                    keyTypes,
                    filter,
                    columnIndexes
            );
        }

        if (intrinsicModel.keyColumn != null) {
            // key column must always be the same as latest by column
            assert latestByIndex == metadata.getColumnIndexQuiet(intrinsicModel.keyColumn);

            if (intrinsicModel.keySubQuery != null) {

                final RecordCursorFactory rcf = generate(intrinsicModel.keySubQuery, executionContext);
                final Record.CharSequenceFunction func = validateSubQueryColumnAndGetGetter(intrinsicModel, rcf.getMetadata());

                return new LatestBySubQueryRecordCursorFactory(
                        configuration,
                        metadata,
                        dataFrameCursorFactory,
                        latestByIndex,
                        rcf,
                        filter,
                        indexed,
                        func,
                        columnIndexes
                );
            }

            final int nKeyValues = intrinsicModel.keyValues.size();
            if (indexed) {

                assert nKeyValues > 0;
                // deal with key values as a list
                // 1. resolve each value of the list to "int"
                // 2. get first row in index for each value (stream)

                final SymbolMapReader symbolMapReader = reader.getSymbolMapReader(columnIndexes.getQuick(latestByIndex));
                final RowCursorFactory rcf;
                if (nKeyValues == 1) {
                    final CharSequence symbolValue = intrinsicModel.keyValues.get(0);
                    final int symbol = symbolMapReader.keyOf(symbolValue);

                    if (filter == null) {
                        if (symbol == SymbolTable.VALUE_NOT_FOUND) {
                            rcf = new LatestByValueDeferredIndexedRowCursorFactory(
                                    columnIndexes.getQuick(latestByIndex),
                                    Chars.toString(symbolValue),
                                    false
                            );
                        } else {
                            rcf = new LatestByValueIndexedRowCursorFactory(
                                    columnIndexes.getQuick(latestByIndex),
                                    symbol,
                                    false
                            );
                        }
                        return new DataFrameRecordCursorFactory(
                                configuration,
                                metadata,
                                dataFrameCursorFactory,
                                rcf,
                                false,
                                null,
                                false,
                                columnIndexes,
                                null
                        );
                    }

                    if (symbol == SymbolTable.VALUE_NOT_FOUND) {
                        return new LatestByValueDeferredIndexedFilteredRecordCursorFactory(
                                metadata,
                                dataFrameCursorFactory,
                                latestByIndex,
                                Chars.toString(symbolValue),
                                filter,
                                columnIndexes
                        );
                    }
                    return new LatestByValueIndexedFilteredRecordCursorFactory(
                            metadata,
                            dataFrameCursorFactory,
                            latestByIndex,
                            symbol,
                            filter,
                            columnIndexes
                    );
                }

                return new LatestByValuesIndexedFilteredRecordCursorFactory(
                        configuration,
                        metadata,
                        dataFrameCursorFactory,
                        latestByIndex,
                        intrinsicModel.keyValues,
                        symbolMapReader,
                        filter,
                        columnIndexes
                );
            }

            assert nKeyValues > 0;

            // we have "latest by" column values, but no index
            final SymbolMapReader symbolMapReader = reader.getSymbolMapReader(columnIndexes.getQuick(latestByIndex));

            if (nKeyValues > 1) {
                return new LatestByValuesFilteredRecordCursorFactory(
                        configuration,
                        metadata,
                        dataFrameCursorFactory,
                        latestByIndex,
                        intrinsicModel.keyValues,
                        symbolMapReader,
                        filter,
                        columnIndexes
                );
            }

            // we have a single symbol key
            int symbolKey = symbolMapReader.keyOf(intrinsicModel.keyValues.get(0));
            if (symbolKey == SymbolTable.VALUE_NOT_FOUND) {
                return new LatestByValueDeferredFilteredRecordCursorFactory(
                        metadata,
                        dataFrameCursorFactory,
                        latestByIndex,
                        Chars.toString(intrinsicModel.keyValues.get(0)),
                        filter,
                        columnIndexes
                );
            }

            return new LatestByValueFilteredRecordCursorFactory(
                    metadata,
                    dataFrameCursorFactory,
                    latestByIndex,
                    symbolKey,
                    filter,
                    columnIndexes
            );
        }
        // we select all values of "latest by" column

        assert intrinsicModel.keyValues.size() == 0;
        // get the latest rows for all values of "latest by" column

        if (indexed) {
            return new LatestByAllIndexedFilteredAfterRecordCursorFactory(
                    metadata,
                    configuration,
                    dataFrameCursorFactory,
                    latestByIndex,
                    filter,
                    columnIndexes,
                    prefixes
            );
        } else {
            return new LatestByAllFilteredRecordCursorFactory(
                    metadata,
                    configuration,
                    dataFrameCursorFactory,
                    RecordSinkFactory.getInstance(asm, metadata, listColumnFilterA, false),
                    keyTypes,
                    filter,
                    columnIndexes
            );
        }
    }

    private RecordCursorFactory generateLimit(RecordCursorFactory factory, QueryModel model, SqlExecutionContext executionContext) throws SqlException {
        ExpressionNode limitLo = model.getLimitLo();
        ExpressionNode limitHi = model.getLimitHi();

        if ((limitLo == null && limitHi == null) || factory.implementsLimit()) {
            return factory;
        }

        final Function loFunc = getLoFunction(model, executionContext);
        final Function hiFunc = getHiFunction(model, executionContext);

        return new LimitRecordCursorFactory(factory, loFunc, hiFunc);
    }

    private Function toFunction(SqlExecutionContext executionContext,
                                ExpressionNode limit,
                                ConstantFunction defaultValue) throws SqlException {
        if (limit == null) {
            return defaultValue;
        }

        final Function func = functionParser.parseFunction(limit, EmptyRecordMetadata.INSTANCE, executionContext);
        final int type = func.getType();
        if (limitTypes.excludes(type)) {
            throw SqlException.$(limit.position, "invalid type: ").put(ColumnType.nameOf(type));
        }
        return func;
    }

    @Nullable
    private Function getHiFunction(QueryModel model, SqlExecutionContext executionContext) throws SqlException {
        return toFunction(executionContext, model.getLimitHi(), null);
    }

    @NotNull
    private Function getLoFunction(QueryModel model, SqlExecutionContext executionContext) throws SqlException {
        return toFunction(executionContext, model.getLimitLo(), LongConstant.ZERO);
    }

    private RecordCursorFactory generateNoSelect(
            QueryModel model,
            SqlExecutionContext executionContext
    ) throws SqlException {
        ExpressionNode tableName = model.getTableName();
        if (tableName != null) {
            if (tableName.type == FUNCTION) {
                return generateFunctionQuery(model);
            } else {
                return generateTableQuery(model, executionContext);
            }
        }
        return generateSubQuery(model, executionContext);
    }

    private RecordCursorFactory generateOrderBy(RecordCursorFactory recordCursorFactory, QueryModel model, SqlExecutionContext executionContext) throws SqlException {
        if (recordCursorFactory.followedOrderByAdvice()) {
            return recordCursorFactory;
        }
        try {
            final LowerCaseCharSequenceIntHashMap orderBy = model.getOrderHash();
            final ObjList<CharSequence> columnNames = orderBy.keys();
            final int size = columnNames.size();

            if (size > 0) {

                final RecordMetadata metadata = recordCursorFactory.getMetadata();
                listColumnFilterA.clear();
                intHashSet.clear();

                // column index sign indicates direction
                // therefore 0 index is not allowed
                for (int i = 0; i < size; i++) {
                    final CharSequence column = columnNames.getQuick(i);
                    int index = metadata.getColumnIndexQuiet(column);

                    // check if column type is supported
                    if (ColumnType.isBinary(metadata.getColumnType(index))) {
                        // find position of offending column

                        ObjList<ExpressionNode> nodes = model.getOrderBy();
                        int position = 0;
                        for (int j = 0, y = nodes.size(); j < y; j++) {
                            if (Chars.equals(column, nodes.getQuick(i).token)) {
                                position = nodes.getQuick(i).position;
                                break;
                            }
                        }
                        throw SqlException.$(position, "unsupported column type: ").put(ColumnType.nameOf(metadata.getColumnType(index)));
                    }

                    // we also maintain unique set of column indexes for better performance
                    if (intHashSet.add(index)) {
                        if (orderBy.get(column) == QueryModel.ORDER_DIRECTION_DESCENDING) {
                            listColumnFilterA.add(-index - 1);
                        } else {
                            listColumnFilterA.add(index + 1);
                        }
                    }
                }

                // if first column index is the same as timestamp of underling record cursor factory
                // we could have two possibilities:
                // 1. if we only have one column to order by - the cursor would already be ordered
                //    by timestamp; we have nothing to do
                // 2. metadata of the new cursor will have timestamp

                RecordMetadata orderedMetadata;
                if (metadata.getTimestampIndex() != -1) {
                    CharSequence column = columnNames.getQuick(0);
                    int index = metadata.getColumnIndexQuiet(column);
                    if (index == metadata.getTimestampIndex()) {
                        if (size == 1 && orderBy.get(column) == QueryModel.ORDER_DIRECTION_ASCENDING) {
                            return recordCursorFactory;
                        }
                    }
                }
                orderedMetadata = GenericRecordMetadata.copyOfSansTimestamp(metadata);

                final Function loFunc = getLoFunction(model, executionContext);
                final Function hiFunc = getHiFunction(model, executionContext);

                if (recordCursorFactory.recordCursorSupportsRandomAccess()) {
                    if (canBeOptimized(model, executionContext, loFunc, hiFunc)) {
                        return new LimitedSizeSortedLightRecordCursorFactory(
                                configuration,
                                orderedMetadata,
                                recordCursorFactory,
                                recordComparatorCompiler.compile(metadata, listColumnFilterA),
                                loFunc, hiFunc);
                    } else {
                        return new SortedLightRecordCursorFactory(
                                configuration,
                                orderedMetadata,
                                recordCursorFactory,
                                recordComparatorCompiler.compile(metadata, listColumnFilterA)
                        );
                    }
                }

                // when base record cursor does not support random access
                // we have to copy entire record into ordered structure

                entityColumnFilter.of(orderedMetadata.getColumnCount());
                return new SortedRecordCursorFactory(
                        configuration,
                        orderedMetadata,
                        recordCursorFactory,
                        orderedMetadata,
                        RecordSinkFactory.getInstance(
                                asm,
                                orderedMetadata,
                                entityColumnFilter,
                                false
                        ),
                        recordComparatorCompiler.compile(metadata, listColumnFilterA)
                );
            }

            return recordCursorFactory;
        } catch (SqlException | CairoException e) {
            recordCursorFactory.close();
            throw e;
        }
    }

    // Check if lo, hi is set and lo >=0 while hi < 0 (meaning - return whole result set except some rows at start and some at the end)
    // because such case can't really be optimized by topN/bottomN
    private boolean canBeOptimized(QueryModel model, SqlExecutionContext context, Function loFunc, Function hiFunc) {
        if (model.getLimitLo() == null && model.getLimitHi() == null) {
            return false;
        }

        if (loFunc != null && loFunc.isConstant() &&
                hiFunc != null && hiFunc.isConstant()) {
            try {
                loFunc.init(null, context);
                hiFunc.init(null, context);

                return !(loFunc.getLong(null) >= 0 && hiFunc.getLong(null) < 0);
            } catch (SqlException ex) {
                LOG.error().$("Failed to initialize lo or hi functions [").$("error=").$(ex.getMessage()).I$();
            }
        }

        return true;
    }

    private RecordCursorFactory generateQuery(QueryModel model, SqlExecutionContext executionContext, boolean processJoins) throws SqlException {
        RecordCursorFactory factory = generateQuery0(model, executionContext, processJoins);
        if (model.getUnionModel() != null) {
            return generateSetFactory(model, factory, executionContext);
        }
        return factory;
    }

    private RecordCursorFactory generateQuery0(QueryModel model, SqlExecutionContext executionContext, boolean processJoins) throws SqlException {
        return generateLimit(
                generateOrderBy(  
                        generateFilter(
                                generateSelect(
                                        model,
                                        executionContext,
                                        processJoins
                                ),
                                model,
                                executionContext
                        ),
                        model,
                        executionContext
                ),
                model,
                executionContext
        );
    }

    @NotNull
    private RecordCursorFactory generateSampleBy(
            QueryModel model,
            SqlExecutionContext executionContext,
            ExpressionNode sampleByNode,
            ExpressionNode sampleByUnits
    ) throws SqlException {
        executionContext.pushTimestampRequiredFlag(true);
        try {
            final ExpressionNode timezoneName = model.getSampleByTimezoneName();
            final Function timezoneNameFunc;
            final int timezoneNameFuncPos;
            final ExpressionNode offset = model.getSampleByOffset();
            final Function offsetFunc;
            final int offsetFuncPos;

            if (timezoneName != null) {
                timezoneNameFunc = functionParser.parseFunction(
                        timezoneName,
                        EmptyRecordMetadata.INSTANCE,
                        executionContext
                );
                timezoneNameFuncPos = timezoneName.position;
            } else {
                timezoneNameFunc = StrConstant.NULL;
                timezoneNameFuncPos = 0;
            }

            if (offset != null) {
                offsetFunc = functionParser.parseFunction(
                        offset,
                        EmptyRecordMetadata.INSTANCE,
                        executionContext
                );
                offsetFuncPos = offset.position;
            } else {
                offsetFunc = StrConstant.NULL;
                offsetFuncPos = 0;
            }

            final RecordCursorFactory factory = generateSubQuery(model, executionContext);

            // we require timestamp
            final int timestampIndex = getTimestampIndex(model, factory);
            if (timestampIndex == -1) {
                Misc.free(factory);
                throw SqlException.$(model.getModelPosition(), "base query does not provide dedicated TIMESTAMP column");
            }

            final RecordMetadata metadata = factory.getMetadata();
            final ObjList<ExpressionNode> sampleByFill = model.getSampleByFill();
            final TimestampSampler timestampSampler;
            if (sampleByUnits == null) {
                 timestampSampler = TimestampSamplerFactory.getInstance(sampleByNode.token, sampleByNode.position);
            } else {
                Function sampleByPeriod = functionParser.parseFunction(
                        sampleByNode,
                        EmptyRecordMetadata.INSTANCE,
                        executionContext
                );
                if (!sampleByPeriod.isConstant() || (sampleByPeriod.getType() != ColumnType.LONG && sampleByPeriod.getType() != ColumnType.INT)) {
                    sampleByPeriod.close();
                    throw SqlException.$(sampleByNode.position, "sample by period must be a constant expression of INT or LONG type");
                }
                long period = sampleByPeriod.getLong(null);
                sampleByPeriod.close();
                timestampSampler = TimestampSamplerFactory.getInstance(period, sampleByUnits.token, sampleByUnits.position);
            }

            final int fillCount = sampleByFill.size();
            try {
                keyTypes.clear();
                valueTypes.clear();
                listColumnFilterA.clear();

                if (fillCount == 1 && Chars.equalsLowerCaseAscii(sampleByFill.getQuick(0).token, "linear")) {
                    return new SampleByInterpolateRecordCursorFactory(
                            configuration,
                            factory,
                            timestampSampler,
                            model,
                            listColumnFilterA,
                            functionParser,
                            executionContext,
                            asm,
                            keyTypes,
                            valueTypes,
                            entityColumnFilter,
                            recordFunctionPositions,
                            groupByFunctionPositions,
                            timestampIndex
                    );
                }

                final int columnCount = model.getColumns().size();
                final ObjList<GroupByFunction> groupByFunctions = new ObjList<>(columnCount);
                valueTypes.add(ColumnType.TIMESTAMP); // first value is always timestamp

                GroupByUtils.prepareGroupByFunctions(
                        model,
                        metadata,
                        functionParser,
                        executionContext,
                        groupByFunctions,
                        groupByFunctionPositions,
                        valueTypes
                );

                final ObjList<Function> recordFunctions = new ObjList<>(columnCount);
                final GenericRecordMetadata groupByMetadata = new GenericRecordMetadata();

                GroupByUtils.prepareGroupByRecordFunctions(
                        model,
                        metadata,
                        listColumnFilterA,
                        groupByFunctions,
                        groupByFunctionPositions,
                        recordFunctions,
                        recordFunctionPositions,
                        groupByMetadata,
                        keyTypes,
                        valueTypes.getColumnCount(),
                        false,
                        timestampIndex
                );


                boolean isFillNone = fillCount == 0 || fillCount == 1 && Chars.equalsLowerCaseAscii(sampleByFill.getQuick(0).token, "none");
                boolean allGroupsFirstLast = isFillNone && allGroupsFirstLastWithSingleSymbolFilter(model, metadata);
                if (allGroupsFirstLast) {
                    SingleSymbolFilter symbolFilter = factory.convertToSampleByIndexDataFrameCursorFactory();
                    if (symbolFilter != null) {
                        return new SampleByFirstLastRecordCursorFactory(
                                factory,
                                timestampSampler,
                                groupByMetadata,
                                model.getColumns(),
                                metadata,
                                timezoneNameFunc,
                                timezoneNameFuncPos,
                                offsetFunc,
                                offsetFuncPos,
                                timestampIndex,
                                symbolFilter,
                                configuration.getSampleByIndexSearchPageSize()
                        );
                    }
                }

                if (fillCount == 1 && Chars.equalsLowerCaseAscii(sampleByFill.getQuick(0).token, "prev")) {
                    if (keyTypes.getColumnCount() == 0) {
                        return new SampleByFillPrevNotKeyedRecordCursorFactory(
                                factory,
                                timestampSampler,
                                groupByMetadata,
                                groupByFunctions,
                                recordFunctions,
                                timestampIndex,
                                valueTypes.getColumnCount(),
                                timezoneNameFunc,
                                timezoneNameFuncPos,
                                offsetFunc,
                                offsetFuncPos
                        );
                    }

                    return new SampleByFillPrevRecordCursorFactory(
                            configuration,
                            factory,
                            timestampSampler,
                            listColumnFilterA,
                            asm,
                            keyTypes,
                            valueTypes,
                            groupByMetadata,
                            groupByFunctions,
                            recordFunctions,
                            timestampIndex,
                            timezoneNameFunc,
                            timezoneNameFuncPos,
                            offsetFunc,
                            offsetFuncPos
                    );
                }

                if (isFillNone) {

                    if (keyTypes.getColumnCount() == 0) {
                        // this sample by is not keyed
                        return new SampleByFillNoneNotKeyedRecordCursorFactory(
                                factory,
                                timestampSampler,
                                groupByMetadata,
                                groupByFunctions,
                                recordFunctions,
                                valueTypes.getColumnCount(),
                                timestampIndex,
                                timezoneNameFunc,
                                timezoneNameFuncPos,
                                offsetFunc,
                                offsetFuncPos
                        );
                    }

                    return new SampleByFillNoneRecordCursorFactory(
                            configuration,
                            factory,
                            groupByMetadata,
                            groupByFunctions,
                            recordFunctions,
                            timestampSampler,
                            listColumnFilterA,
                            asm,
                            keyTypes,
                            valueTypes,
                            timestampIndex,
                            timezoneNameFunc,
                            timezoneNameFuncPos,
                            offsetFunc,
                            offsetFuncPos
                    );
                }

                if (fillCount == 1 && isNullKeyword(sampleByFill.getQuick(0).token)) {
                    if (keyTypes.getColumnCount() == 0) {
                        return new SampleByFillNullNotKeyedRecordCursorFactory(
                                factory,
                                timestampSampler,
                                groupByMetadata,
                                groupByFunctions,
                                recordFunctions,
                                recordFunctionPositions,
                                valueTypes.getColumnCount(),
                                timestampIndex,
                                timezoneNameFunc,
                                timezoneNameFuncPos,
                                offsetFunc,
                                offsetFuncPos
                        );
                    }

                    return new SampleByFillNullRecordCursorFactory(
                            configuration,
                            factory,
                            timestampSampler,
                            listColumnFilterA,
                            asm,
                            keyTypes,
                            valueTypes,
                            groupByMetadata,
                            groupByFunctions,
                            recordFunctions,
                            recordFunctionPositions,
                            timestampIndex,
                            timezoneNameFunc,
                            timezoneNameFuncPos,
                            offsetFunc,
                            offsetFuncPos
                    );
                }

                assert fillCount > 0;

                if (keyTypes.getColumnCount() == 0) {
                    return new SampleByFillValueNotKeyedRecordCursorFactory(
                            factory,
                            timestampSampler,
                            sampleByFill,
                            groupByMetadata,
                            groupByFunctions,
                            recordFunctions,
                            recordFunctionPositions,
                            valueTypes.getColumnCount(),
                            timestampIndex,
                            timezoneNameFunc,
                            timezoneNameFuncPos,
                            offsetFunc,
                            offsetFuncPos
                    );
                }

                return new SampleByFillValueRecordCursorFactory(
                        configuration,
                        factory,
                        timestampSampler,
                        listColumnFilterA,
                        asm,
                        sampleByFill,
                        keyTypes,
                        valueTypes,
                        groupByMetadata,
                        groupByFunctions,
                        recordFunctions,
                        recordFunctionPositions,
                        timestampIndex,
                        timezoneNameFunc,
                        timezoneNameFuncPos,
                        offsetFunc,
                        offsetFuncPos
                );
            } catch (Throwable e) {
                factory.close();
                throw e;
            }
        } finally {
            executionContext.popTimestampRequiredFlag();
        }
    }

    private RecordCursorFactory generateSelect(
            QueryModel model,
            SqlExecutionContext executionContext,
            boolean processJoins
    ) throws SqlException {
        switch (model.getSelectModelType()) {
            case QueryModel.SELECT_MODEL_CHOOSE:
                return generateSelectChoose(model, executionContext);
            case QueryModel.SELECT_MODEL_GROUP_BY:
                return generateSelectGroupBy(model, executionContext);
            case QueryModel.SELECT_MODEL_VIRTUAL:
                return generateSelectVirtual(model, executionContext);
            case QueryModel.SELECT_MODEL_ANALYTIC:
                return generateSelectAnalytic(model, executionContext);
            case QueryModel.SELECT_MODEL_DISTINCT:
                return generateSelectDistinct(model, executionContext);
            case QueryModel.SELECT_MODEL_CURSOR:
                return generateSelectCursor(model, executionContext);
            default:
                if (model.getJoinModels().size() > 1 && processJoins) {
                    return generateJoins(model, executionContext);
                }
                return generateNoSelect(model, executionContext);
        }
    }

    private RecordCursorFactory generateSelectAnalytic(QueryModel model, SqlExecutionContext executionContext) throws SqlException {
        final RecordCursorFactory base = generateSubQuery(model, executionContext);
        final RecordMetadata baseMetadata = base.getMetadata();
        final ObjList<QueryColumn> columns = model.getColumns();
        final int columnCount = columns.size();
        groupedAnalytic.clear();
        ObjList<AnalyticFunction> naturalOrderFunctions = null;

        valueTypes.clear();
        ArrayColumnTypes chainTypes = valueTypes;
        GenericRecordMetadata chainMetadata = new GenericRecordMetadata();
        GenericRecordMetadata factoryMetadata = new GenericRecordMetadata();

        listColumnFilterA.clear();
        listColumnFilterB.clear();

        // we need two passes over columns because partitionBy and orderBy clauses of
        // the analytical function must reference the metadata of "this" factory.

        // pass #1 assembles metadata of non-analytic columns

        // set of column indexes in the base metadata that has already been added to the main
        // metadata instance
        // todo: reuse this set
        IntHashSet columnSet = new IntHashSet();
        for (int i = 0; i < columnCount; i++) {
            final QueryColumn qc = columns.getQuick(i);
            if (!(qc instanceof AnalyticColumn)) {
                final int columnIndex = baseMetadata.getColumnIndexQuiet(qc.getAst().token);
                final TableColumnMetadata m = BaseRecordMetadata.copyOf(baseMetadata, columnIndex);
                chainMetadata.add(i, m);
                factoryMetadata.add(i, m);
                chainTypes.add(i, m.getType());
                listColumnFilterA.extendAndSet(i, i + 1);
                listColumnFilterB.extendAndSet(i, columnIndex);
                columnSet.add(columnIndex);
            }
        }

        // pass #2 - add remaining base metadata column that are not in columnSet already
        // we need to pay attention to stepping over analytic column slots
        // Chain metadata is assembled in such way that all columns the factory
        // needs to provide are at the beginning of the metadata so the record the factory cursor
        // returns can be chain record, because it chain record is always longer than record needed out of the
        // cursor and relevant columns are 0..n limited by factory metadata

        int addAt = columnCount;
        for (int i = 0, n = baseMetadata.getColumnCount(); i < n; i++) {
            if (columnSet.excludes(i)) {
                final TableColumnMetadata m = BaseRecordMetadata.copyOf(baseMetadata, i);
                chainMetadata.add(addAt, m);
                chainTypes.add(addAt, m.getType());
                listColumnFilterA.extendAndSet(addAt, addAt + 1);
                listColumnFilterB.extendAndSet(addAt, i);
                addAt++;
            }
        }

        // pass #3 assembles analytic column metadata into a list
        // not main metadata to avoid partitionBy functions accidentally looking up
        // analytic columns recursively

        // todo: these ar transient list, we can cache and reuse
        final ObjList<TableColumnMetadata> deferredAnalyticMetadata = new ObjList<>();

        for (int i = 0; i < columnCount; i++) {
            final QueryColumn qc = columns.getQuick(i);
            if (qc instanceof AnalyticColumn) {
                final AnalyticColumn ac = (AnalyticColumn) qc;
                final ExpressionNode ast = qc.getAst();
                if (ast.paramCount > 1) {
                    throw SqlException.$(ast.position, "Too many arguments");
                }

                ObjList<Function> partitionBy = null;
                int psz = ac.getPartitionBy().size();
                if (psz > 0) {
                    partitionBy = new ObjList<>(psz);
                    for (int j = 0; j < psz; j++) {
                        partitionBy.add(
                                functionParser.parseFunction(ac.getPartitionBy().getQuick(j), chainMetadata, executionContext)
                        );
                    }
                }

                final VirtualRecord partitionByRecord;
                final RecordSink partitionBySink;

                if (partitionBy != null) {
                    partitionByRecord = new VirtualRecord(partitionBy);
                    keyTypes.clear();
                    final int partitionByCount = partitionBy.size();

                    for (int j = 0; j < partitionByCount; j++) {
                        keyTypes.add(partitionBy.getQuick(j).getType());
                    }
                    entityColumnFilter.of(partitionByCount);
                    // create sink
                    partitionBySink = RecordSinkFactory.getInstance(
                            asm,
                            keyTypes,
                            entityColumnFilter,
                            false
                    );
                } else {
                    partitionByRecord = null;
                    partitionBySink = null;
                }


                final int osz = ac.getOrderBy().size();
                executionContext.configureAnalyticContext(
                        partitionByRecord,
                        partitionBySink,
                        keyTypes,
                        osz > 0,
                        base.recordCursorSupportsRandomAccess()
                );

                final Function f = functionParser.parseFunction(ac.getAst(), baseMetadata, executionContext);
                // todo: throw an error when non-analytic function is called in analytic context
                assert f instanceof AnalyticFunction;
                AnalyticFunction analyticFunction = (AnalyticFunction) f;

                // analyze order by clause on the current model and optimise out
                // order by on analytic function if it matches the one on the model
                final LowerCaseCharSequenceIntHashMap orderHash = model.getOrderHash();
                boolean dismissOrder;
                if (osz > 0 && orderHash.size() > 0) {
                    dismissOrder = true;
                    for (int j = 0; j < osz; j++) {
                        ExpressionNode node = ac.getOrderBy().getQuick(j);
                        int direction = ac.getOrderByDirection().getQuick(j);
                        if (orderHash.get(node.token) != direction) {
                            dismissOrder = false;
                            break;
                        }
                    }
                } else {
                    dismissOrder = false;
                }

                if (osz > 0 && !dismissOrder) {
                    IntList order = toOrderIndices(chainMetadata, ac.getOrderBy(), ac.getOrderByDirection());
                    ObjList<AnalyticFunction> funcs = groupedAnalytic.get(order);
                    if (funcs == null) {
                        groupedAnalytic.put(order, funcs = new ObjList<>());
                    }
                    funcs.add(analyticFunction);
                } else {
                    if (naturalOrderFunctions == null) {
                        naturalOrderFunctions = new ObjList<>();
                    }
                    naturalOrderFunctions.add(analyticFunction);
                }

                analyticFunction.setColumnIndex(i);

                deferredAnalyticMetadata.extendAndSet(i, new TableColumnMetadata(
                        Chars.toString(qc.getAlias()),
                        0, // transient column hash is 0
                        analyticFunction.getType(),
                        false,
                        0,
                        false,
                        null
                ));

                listColumnFilterA.extendAndSet(i, -i - 1);
            }
        }

        // after all columns are processed we can re-insert deferred metadata
        for (int i = 0, n = deferredAnalyticMetadata.size(); i < n; i++) {
            TableColumnMetadata m = deferredAnalyticMetadata.getQuick(i);
            if (m != null) {
                chainTypes.add(i, m.getType());
                factoryMetadata.add(i, m);
            }
        }

        final ObjList<RecordComparator> analyticComparators = new ObjList<>(groupedAnalytic.size());
        final ObjList<ObjList<AnalyticFunction>> functionGroups = new ObjList<>(groupedAnalytic.size());
        for (ObjObjHashMap.Entry<IntList, ObjList<AnalyticFunction>> e : groupedAnalytic) {
            analyticComparators.add(recordComparatorCompiler.compile(chainTypes, e.key));
            functionGroups.add(e.value);
        }

        final RecordSink recordSink = RecordSinkFactory.getInstance(
                asm,
                chainTypes,
                listColumnFilterA,
                false,
                listColumnFilterB
        );

        return new CachedAnalyticRecordCursorFactory(
                configuration,
                base,
                recordSink,
                factoryMetadata,
                chainTypes,
                analyticComparators,
                functionGroups,
                naturalOrderFunctions
        );
    }

    private RecordCursorFactory generateSelectChoose(QueryModel model, SqlExecutionContext executionContext) throws SqlException {
        final RecordCursorFactory factory = generateSubQuery(model, executionContext);
        final RecordMetadata metadata = factory.getMetadata();
        final ObjList<QueryColumn> columns = model.getColumns();
        final int selectColumnCount = columns.size();
        final ExpressionNode timestamp = model.getTimestamp();

        boolean entity;
        // the model is considered entity when it doesn't add any value to its nested model
        //
        if (timestamp == null && metadata.getColumnCount() == selectColumnCount) {
            entity = true;
            for (int i = 0; i < selectColumnCount; i++) {
                QueryColumn qc = columns.getQuick(i);
                if (
                        !Chars.equals(metadata.getColumnName(i), qc.getAst().token) ||
                                qc.getAlias() != null && !(Chars.equals(qc.getAlias(), qc.getAst().token))
                ) {
                    entity = false;
                    break;
                }
            }
        } else {
            entity = false;
        }

        if (entity) {
            return factory;
        }

        final int timestampIndex = getTimestampIndex(model, factory);
        if (timestampIndex == -1 && executionContext.isTimestampRequired()) {
            Misc.free(factory);
            throw SqlException.$(model.getModelPosition(), "TIMESTAMP column is required but not provided");
        }

        final IntList columnCrossIndex = new IntList(selectColumnCount);
        final GenericRecordMetadata selectMetadata = new GenericRecordMetadata();
        boolean timestampSet = false;
        for (int i = 0; i < selectColumnCount; i++) {
            final QueryColumn queryColumn = columns.getQuick(i);
            int index = metadata.getColumnIndexQuiet(queryColumn.getAst().token);
            assert index > -1 : "wtf? " + queryColumn.getAst().token;
            columnCrossIndex.add(index);

            if (queryColumn.getAlias() == null) {
                selectMetadata.add(BaseRecordMetadata.copyOf(metadata, index));
            } else {
                selectMetadata.add(
                        new TableColumnMetadata(
                                Chars.toString(queryColumn.getAlias()),
                                metadata.getColumnHash(index),
                                metadata.getColumnType(index),
                                metadata.isColumnIndexed(index),
                                metadata.getIndexValueBlockCapacity(index),
                                metadata.isSymbolTableStatic(index),
                                metadata.getMetadata(index)
                        )
                );
            }

            if (index == timestampIndex) {
                selectMetadata.setTimestampIndex(i);
                timestampSet = true;
            }
        }

        if (!timestampSet && executionContext.isTimestampRequired()) {
            selectMetadata.add(BaseRecordMetadata.copyOf(metadata, timestampIndex));
            selectMetadata.setTimestampIndex(selectMetadata.getColumnCount() - 1);
            columnCrossIndex.add(timestampIndex);
        }

        return new SelectedRecordCursorFactory(selectMetadata, columnCrossIndex, factory);
    }

    private RecordCursorFactory generateSelectCursor(QueryModel model, SqlExecutionContext executionContext) throws SqlException {
        // sql parser ensures this type of model always has only one column
        return new RecordAsAFieldRecordCursorFactory(
                generate(model.getNestedModel(), executionContext),
                model.getColumns().getQuick(0).getAlias()
        );
    }

    private RecordCursorFactory generateSelectDistinct(QueryModel model, SqlExecutionContext executionContext) throws SqlException {

        QueryModel twoDeepNested;
        ExpressionNode tableNameEn;
        if (
                model.getColumns().size() == 1
                        && model.getNestedModel() != null
                        && model.getNestedModel().getSelectModelType() == QueryModel.SELECT_MODEL_CHOOSE
                        && (twoDeepNested = model.getNestedModel().getNestedModel()) != null
                        && twoDeepNested.getWhereClause() == null
                        && twoDeepNested.getLatestBy().size() == 0
                        && (tableNameEn = twoDeepNested.getTableName()) != null
        ) {
            CharSequence tableName = tableNameEn.token;
            try (TableReader reader = engine.getReader(executionContext.getCairoSecurityContext(), tableName)) {
                CharSequence columnName = model.getBottomUpColumnNames().get(0);
                TableReaderMetadata readerMetadata = reader.getMetadata();
                int columnIndex = readerMetadata.getColumnIndex(columnName);
                int columnType = readerMetadata.getColumnType(columnIndex);
                if (readerMetadata.getVersion() >= 416 && ColumnType.isSymbol(columnType)) {
                    final GenericRecordMetadata distinctSymbolMetadata = new GenericRecordMetadata();
                    distinctSymbolMetadata.add(BaseRecordMetadata.copyOf(readerMetadata, columnIndex));
                    return new DistinctSymbolRecordCursorFactory(
                            engine,
                            distinctSymbolMetadata,
                            Chars.toString(tableName),
                            columnIndex,
                            reader.getMetadata().getId(),
                            reader.getVersion()
                    );
                }
            }
        }

        final RecordCursorFactory factory = generateSubQuery(model, executionContext);
        try {
            if (factory.recordCursorSupportsRandomAccess() && factory.getMetadata().getTimestampIndex() != -1) {
                return new DistinctTimeSeriesRecordCursorFactory(
                        configuration,
                        factory,
                        entityColumnFilter,
                        asm
                );
            }
            return new DistinctRecordCursorFactory(
                    configuration,
                    factory,
                    entityColumnFilter,
                    asm
            );
        } catch (Throwable e) {
            factory.close();
            throw e;
        }
    }

    private RecordCursorFactory generateSelectGroupBy(QueryModel model, SqlExecutionContext executionContext) throws SqlException {

        // fail fast if we cannot create timestamp sampler

        final ExpressionNode sampleByNode = model.getSampleBy();
        if (sampleByNode != null) {
            return generateSampleBy(model, executionContext, sampleByNode, model.getSampleByUnit());
        }

        RecordCursorFactory factory = null;
        try {
            ObjList<QueryColumn> columns;
            ExpressionNode columnExpr;

            // generate special case plan for "select count() from somewhere"
            columns = model.getColumns();
            if (columns.size() == 1) {
                CharSequence columnName = columns.getQuick(0).getName();
                columnExpr = columns.getQuick(0).getAst();
                if (columnExpr.type == FUNCTION && columnExpr.paramCount == 0 && isCountKeyword(columnExpr.token)) {
                    // check if count() was not aliased, if it was, we need to generate new metadata, bummer
                    final RecordMetadata metadata = isCountKeyword(columnName) ? CountRecordCursorFactory.DEFAULT_COUNT_METADATA :
                            new GenericRecordMetadata().add(new TableColumnMetadata(Chars.toString(columnName), 0, ColumnType.LONG));
                    return new CountRecordCursorFactory(metadata, generateSubQuery(model, executionContext));
                }
            }

            tempKeyIndexesInBase.clear();
            tempKeyIndex.clear();
            arrayColumnTypes.clear();
            tempKeyKinds.clear();

            boolean pageFramingSupported = false;
            boolean specialCaseKeys = false;

            // check for special case time function aggregations
            final QueryModel nested = model.getNestedModel();
            assert nested != null;
            // check if underlying model has reference to hour(column) function
            if (nested.getSelectModelType() == QueryModel.SELECT_MODEL_VIRTUAL
                    && (columnExpr = nested.getColumns().getQuick(0).getAst()).type == FUNCTION
                    && isHourKeyword(columnExpr.token)
                    && columnExpr.paramCount == 1
                    && columnExpr.rhs.type == LITERAL
            ) {
                specialCaseKeys = true;
                factory = generateSubQuery(nested, executionContext);
                pageFramingSupported = factory.supportPageFrameCursor();
                if (pageFramingSupported) {

                    // find position of the hour() argument in the factory meta
                    tempKeyIndexesInBase.add(factory.getMetadata().getColumnIndex(columnExpr.rhs.token));

                    // find position of hour() alias in selected columns
                    // also make sure there are no other literal column than our function reference
                    final CharSequence functionColumnName = columns.getQuick(0).getName();
                    for (int i = 0, n = columns.size(); i < n; i++) {
                        columnExpr = columns.getQuick(i).getAst();
                        if (columnExpr.type == LITERAL) {
                            if (Chars.equals(columnExpr.token, functionColumnName)) {
                                tempKeyIndex.add(i);
                                // storage dimension for Rosti is INT when we use hour(). This function produces INT.
                                tempKeyKinds.add(GKK_HOUR_INT);
                                arrayColumnTypes.add(ColumnType.INT);
                            } else {
                                // there is something else here, fallback to default implementation
                                pageFramingSupported = false;
                                break;
                            }
                        }
                    }
                } else {
                    factory = Misc.free(factory);
                }
            }

            if (factory == null) {
                factory = generateSubQuery(model, executionContext);
                pageFramingSupported = factory.supportPageFrameCursor();
            }

            RecordMetadata metadata = factory.getMetadata();

            // inspect model for possibility of vector aggregate intrinsics
            if (pageFramingSupported && assembleKeysAndFunctionReferences(columns, metadata, !specialCaseKeys)) {
                // create metadata from everything we've gathered
                GenericRecordMetadata meta = new GenericRecordMetadata();

                // start with keys
                for (int i = 0, n = tempKeyIndex.size(); i < n; i++) {
                    final int indexInThis = tempKeyIndex.getQuick(i);
                    final int indexInBase = tempKeyIndexesInBase.getQuick(i);
                    final int type = arrayColumnTypes.getColumnType(i);

                    if (ColumnType.isSymbol(type)) {
                        meta.add(
                                indexInThis,
                                new TableColumnMetadata(
                                        Chars.toString(columns.getQuick(indexInThis).getName())
                                        , 0
                                        , type
                                        , false
                                        , 0
                                        , metadata.isSymbolTableStatic(indexInBase),
                                        null
                                )
                        );
                    } else {
                        meta.add(
                                indexInThis,
                                new TableColumnMetadata(
                                        Chars.toString(columns.getQuick(indexInThis).getName()),
                                        0,
                                        type,
                                        null
                                )
                        );
                    }
                }

                // add aggregates
                for (int i = 0, n = tempVecConstructors.size(); i < n; i++) {
                    VectorAggregateFunctionConstructor constructor = tempVecConstructors.getQuick(i);
                    int indexInBase = tempVecConstructorArgIndexes.getQuick(i);
                    int indexInThis = tempAggIndex.getQuick(i);
                    VectorAggregateFunction vaf = constructor.create(tempKeyKinds.size() == 0 ? 0 : tempKeyKinds.getQuick(0), indexInBase, executionContext.getWorkerCount());
                    tempVaf.add(vaf);
                    meta.add(indexInThis,
                            new TableColumnMetadata(
                                    Chars.toString(columns.getQuick(indexInThis).getName()),
                                    0,
                                    vaf.getType(),
                                    null
                            )
                    );
                }

                if (tempKeyIndexesInBase.size() == 0) {
                    return new GroupByNotKeyedVectorRecordCursorFactory(
                            configuration,
                            factory,
                            meta,
                            tempVaf
                    );
                }

                if (tempKeyIndexesInBase.size() == 1) {
                    for (int i = 0, n = tempVaf.size(); i < n; i++) {
                        tempVaf.getQuick(i).pushValueTypes(arrayColumnTypes);
                    }

                    GroupByUtils.validateGroupByColumns(model, 1);

                    return new GroupByRecordCursorFactory(
                            configuration,
                            factory,
                            meta,
                            arrayColumnTypes,
                            executionContext.getWorkerCount(),
                            tempVaf,
                            tempKeyIndexesInBase.getQuick(0),
                            tempKeyIndex.getQuick(0),
                            tempSymbolSkewIndexes
                    );
                }
            }

            if (specialCaseKeys) {
                // uh-oh, we had special case keys, but could not find implementation for the functions
                // release factory we created unnecessarily
                Misc.free(factory);
                // create factory on top level model
                factory = generateSubQuery(model, executionContext);
                // and reset metadata
                metadata = factory.getMetadata();

            }

            final int timestampIndex = getTimestampIndex(model, factory);

            keyTypes.clear();
            valueTypes.clear();
            listColumnFilterA.clear();

            final int columnCount = model.getColumns().size();
            ObjList<GroupByFunction> groupByFunctions = new ObjList<>(columnCount);
            GroupByUtils.prepareGroupByFunctions(
                    model,
                    metadata,
                    functionParser,
                    executionContext,
                    groupByFunctions,
                    groupByFunctionPositions,
                    valueTypes
            );

            final ObjList<Function> recordFunctions = new ObjList<>(columnCount);
            final GenericRecordMetadata groupByMetadata = new GenericRecordMetadata();
            GroupByUtils.prepareGroupByRecordFunctions(
                    model,
                    metadata,
                    listColumnFilterA,
                    groupByFunctions,
                    groupByFunctionPositions,
                    recordFunctions,
                    recordFunctionPositions,
                    groupByMetadata,
                    keyTypes,
                    valueTypes.getColumnCount(),
                    true,
                    timestampIndex
            );

            if (keyTypes.getColumnCount() == 0) {
                return new GroupByNotKeyedRecordCursorFactory(
                        factory,
                        groupByMetadata,
                        groupByFunctions,
                        recordFunctions,
                        valueTypes.getColumnCount()
                );
            }

            return new io.questdb.griffin.engine.groupby.GroupByRecordCursorFactory(
                    configuration,
                    factory,
                    listColumnFilterA,
                    asm,
                    keyTypes,
                    valueTypes,
                    groupByMetadata,
                    groupByFunctions,
                    recordFunctions
            );

        } catch (Throwable e) {
            Misc.free(factory);
            throw e;
        }
    }

    private RecordCursorFactory generateSelectVirtual(QueryModel model, SqlExecutionContext executionContext) throws SqlException {
        final RecordCursorFactory factory = generateSubQuery(model, executionContext);

        try {
            final ObjList<QueryColumn> columns = model.getColumns();
            final int columnCount = columns.size();
            final RecordMetadata metadata = factory.getMetadata();
            final ObjList<Function> functions = new ObjList<>(columnCount);
            final GenericRecordMetadata virtualMetadata = new GenericRecordMetadata();

            // attempt to preserve timestamp on new data set
            CharSequence timestampColumn;
            final int timestampIndex = metadata.getTimestampIndex();
            if (timestampIndex > -1) {
                timestampColumn = metadata.getColumnName(timestampIndex);
            } else {
                timestampColumn = null;
            }

            for (int i = 0; i < columnCount; i++) {
                final QueryColumn column = columns.getQuick(i);
                final ExpressionNode node = column.getAst();
                if (node.type == ExpressionNode.LITERAL && Chars.equalsNc(node.token, timestampColumn)) {
                    virtualMetadata.setTimestampIndex(i);
                }

                final Function function = functionParser.parseFunction(
                        column.getAst(),
                        metadata,
                        executionContext
                );
                // define "undefined" functions as string
                if (function.isUndefined()) {
                    function.assignType(ColumnType.STRING, executionContext.getBindVariableService());
                }
                functions.add(function);

                if (function instanceof SymbolFunction) {
                    virtualMetadata.add(
                            new TableColumnMetadata(
                                    Chars.toString(column.getAlias()),
                                    configuration.getRandom().nextLong(),
                                    function.getType(),
                                    false,
                                    0,
                                    ((SymbolFunction) function).isSymbolTableStatic(),
                                    function.getMetadata()
                            )
                    );
                } else {
                    virtualMetadata.add(
                            new TableColumnMetadata(
                                    Chars.toString(column.getAlias()),
                                    configuration.getRandom().nextLong(),
                                    function.getType(),
                                    function.getMetadata()
                            )
                    );
                }
            }

            // if timestamp was required and present in the base model but
            // not selected, we will need to add it
            if (
                    executionContext.isTimestampRequired()
                            && timestampColumn != null
                            && virtualMetadata.getTimestampIndex() == -1
            ) {
                final Function timestampFunction = FunctionParser.createColumn(
                        0, timestampColumn, metadata
                );
                functions.add(timestampFunction);

                // here the base timestamp column name can name-clash with one of the
                // functions, so we have to use bottomUpColumns to lookup alias we should
                // be using. Bottom up column should have our timestamp because optimiser puts it there

                for (int i = 0, n = model.getBottomUpColumns().size(); i < n; i++) {
                    QueryColumn qc = model.getBottomUpColumns().getQuick(i);
                    if (qc.getAst().type == LITERAL && Chars.equals(timestampColumn, qc.getAst().token)) {
                        virtualMetadata.setTimestampIndex(virtualMetadata.getColumnCount());
                        virtualMetadata.add(
                                new TableColumnMetadata(
                                        Chars.toString(qc.getAlias()),
                                        0,
                                        timestampFunction.getType(),
                                        timestampFunction.getMetadata()
                                )
                        );
                        break;
                    }
                }
            }
            return new VirtualRecordCursorFactory(virtualMetadata, functions, factory);
        } catch (SqlException | CairoException e) {
            factory.close();
            throw e;
        }
    }

    /**
     * Generates chain of parent factories each of which takes only two argument factories.
     * Parent factory will perform one of SET operations on its arguments, such as UNION, UNION ALL,
     * INTERSECT or EXCEPT
     *
     * @param model            incoming model is expected to have a chain of models via its QueryModel.getUnionModel() function
     * @param masterFactory    is compiled first argument
     * @param executionContext execution context for authorization and parallel execution purposes
     * @return factory that performs a SET operation
     * @throws SqlException when query contains syntax errors
     */
    private RecordCursorFactory generateSetFactory(
            QueryModel model,
            RecordCursorFactory masterFactory,
            SqlExecutionContext executionContext
    ) throws SqlException {
        RecordCursorFactory slaveFactory = generateQuery0(model.getUnionModel(), executionContext, true);
        switch (model.getSetOperationType()) {
            case QueryModel.SET_OPERATION_UNION:
                return generateUnionFactory(model, masterFactory, executionContext, slaveFactory, SET_UNION_CONSTRUCTOR);
            case QueryModel.SET_OPERATION_UNION_ALL:
                return generateUnionAllFactory(model, masterFactory, executionContext, slaveFactory);
            case QueryModel.SET_OPERATION_EXCEPT:
                return generateUnionFactory(model, masterFactory, executionContext, slaveFactory, SET_EXCEPT_CONSTRUCTOR);
            case QueryModel.SET_OPERATION_INTERSECT:
                return generateUnionFactory(model, masterFactory, executionContext, slaveFactory, SET_INTERSECT_CONSTRUCTOR);
            default:
                assert false;
                return null;
        }
    }

    private RecordCursorFactory generateSubQuery(QueryModel model, SqlExecutionContext executionContext) throws SqlException {
        assert model.getNestedModel() != null;
        return generateQuery(model.getNestedModel(), executionContext, true);
    }

    private RecordCursorFactory generateTableQuery(
            QueryModel model,
            SqlExecutionContext executionContext
    ) throws SqlException {
        final ObjList<ExpressionNode> latestBy = model.getLatestBy();

        try (TableReader reader = engine.getReader(
                executionContext.getCairoSecurityContext(),
                model.getTableName().token,
                model.getTableId(),
                model.getTableVersion())
        ) {
            final RecordMetadata readerMeta = reader.getMetadata();

            // create metadata based on top-down columns that are required

            final ObjList<QueryColumn> topDownColumns = model.getTopDownColumns();
            final int topDownColumnCount = topDownColumns.size();
            final IntList columnIndexes = new IntList();
            final IntList columnSizes = new IntList();

            // topDownColumnCount can be 0 for 'select count()' queries

            int readerTimestampIndex;
            try {
                readerTimestampIndex = getTimestampIndex(model, readerMeta);
            } catch (SqlException e) {
                Misc.free(reader);
                throw e;
            }

            boolean requiresTimestamp = joinsRequiringTimestamp[model.getJoinType()];
            final GenericRecordMetadata myMeta = new GenericRecordMetadata();
            boolean framingSupported;
            try {
                if (requiresTimestamp) {
                    executionContext.pushTimestampRequiredFlag(true);
                }

                boolean contextTimestampRequired = executionContext.isTimestampRequired();
                // some "sample by" queries don't select any cols but needs timestamp col selected
                // for example "select count() from x sample by 1h" implicitly needs timestamp column selected
                if (topDownColumnCount > 0 || contextTimestampRequired) {
                    framingSupported = true;
                    for (int i = 0; i < topDownColumnCount; i++) {
                        int columnIndex = readerMeta.getColumnIndexQuiet(topDownColumns.getQuick(i).getName());
                        int type = readerMeta.getColumnType(columnIndex);
                        int typeSize = ColumnType.sizeOf(type);

//                        if (framingSupported && (typeSize < Byte.BYTES || typeSize > Double.BYTES)) {
//                             we don't frame non-primitive types yet
//                            framingSupported = false;
//                        }
                        columnIndexes.add(columnIndex);
                        columnSizes.add((Numbers.msb(typeSize)));

                        myMeta.add(new TableColumnMetadata(
                                Chars.toString(topDownColumns.getQuick(i).getName()),
                                readerMeta.getColumnHash(columnIndex),
                                type,
                                readerMeta.isColumnIndexed(columnIndex),
                                readerMeta.getIndexValueBlockCapacity(columnIndex),
                                readerMeta.isSymbolTableStatic(columnIndex),
                                readerMeta.getMetadata(columnIndex)
                        ));

                        if (columnIndex == readerTimestampIndex) {
                            myMeta.setTimestampIndex(myMeta.getColumnCount() - 1);
                        }
                    }

                    // select timestamp when it is required but not already selected
                    if (readerTimestampIndex != -1 && myMeta.getTimestampIndex() == -1 && contextTimestampRequired) {
                        myMeta.add(new TableColumnMetadata(
                                readerMeta.getColumnName(readerTimestampIndex),
                                readerMeta.getColumnHash(readerTimestampIndex),
                                readerMeta.getColumnType(readerTimestampIndex),
                                readerMeta.getMetadata(readerTimestampIndex)
                        ));
                        myMeta.setTimestampIndex(myMeta.getColumnCount() - 1);

                        columnIndexes.add(readerTimestampIndex);
                        columnSizes.add((Numbers.msb(ColumnType.TIMESTAMP)));
                    }
                } else {
                    framingSupported = false;
                }
            } finally {
                if (requiresTimestamp) {
                    executionContext.popTimestampRequiredFlag();
                }
            }

            final int latestByColumnCount = prepareLatestByColumnIndexes(latestBy, myMeta);
            final String tableName = reader.getTableName();

            final ExpressionNode withinExtracted = whereClauseParser.extractWithin(
                    model,
                    model.getWhereClause(),
                    readerMeta,
                    functionParser,
                    executionContext,
                    prefixes
            );

            model.setWhereClause(withinExtracted);

            if (withinExtracted != null) {

                CharSequence preferredKeyColumn = null;

                if (latestByColumnCount == 1) {
                    final int latestByIndex = listColumnFilterA.getColumnIndexFactored(0);

                    if (ColumnType.isSymbol(myMeta.getColumnType(latestByIndex))) {
                        preferredKeyColumn = latestBy.getQuick(0).token;
                    }
                }

                final IntrinsicModel intrinsicModel = whereClauseParser.extract(
                        model,
                        withinExtracted,
                        readerMeta,
                        preferredKeyColumn,
                        readerTimestampIndex,
                        functionParser,
                        myMeta,
                        executionContext,
                        latestByColumnCount > 1
                );

                // intrinsic parser can collapse where clause when removing parts it can replace
                // need to make sure that filter is updated on the model in case it is processed up the call stack
                //
                // At this juncture filter can use used up by one of the implementations below.
                // We will clear it preemptively. If nothing picks filter up we will set model "where"
                // to the downsized filter
                model.setWhereClause(null);

                if (intrinsicModel.intrinsicValue == IntrinsicModel.FALSE) {
                    return new EmptyTableRecordCursorFactory(myMeta);
                }

                DataFrameCursorFactory dfcFactory;

                if (latestByColumnCount > 0) {
                    Function f = compileFilter(intrinsicModel, myMeta, executionContext);
                    if (f != null && f.isConstant() && !f.getBool(null)) {
                        return new EmptyTableRecordCursorFactory(myMeta);
                    }

                    // a subquery present in the filter may have used the latest by
                    // column index lists, so we need to regenerate them
                    prepareLatestByColumnIndexes(latestBy, myMeta);

                    return generateLatestByQuery(
                            model,
                            reader,
                            myMeta,
                            tableName,
                            intrinsicModel,
                            f,
                            executionContext,
                            readerTimestampIndex,
                            columnIndexes,
                            prefixes
                    );
                }

                // below code block generates index-based filter

                final boolean intervalHitsOnlyOnePartition;
                if (intrinsicModel.hasIntervalFilters()) {
                    RuntimeIntrinsicIntervalModel intervalModel = intrinsicModel.buildIntervalModel();
                    dfcFactory = new IntervalFwdDataFrameCursorFactory(engine, tableName, model.getTableId(), model.getTableVersion(), intervalModel, readerTimestampIndex);
                    intervalHitsOnlyOnePartition = intervalModel.allIntervalsHitOnePartition(reader.getPartitionedBy());
                } else {
                    dfcFactory = new FullFwdDataFrameCursorFactory(engine, tableName, model.getTableId(), model.getTableVersion());
                    intervalHitsOnlyOnePartition = false;
                }

                if (intrinsicModel.keyColumn != null) {
                    // existence of column would have been already validated
                    final int keyColumnIndex = reader.getMetadata().getColumnIndexQuiet(intrinsicModel.keyColumn);
                    final int nKeyValues = intrinsicModel.keyValues.size();
                    final int nKeyExcludedValues = intrinsicModel.keyExcludedValues.size();

                    if (intrinsicModel.keySubQuery != null) {
                        final RecordCursorFactory rcf = generate(intrinsicModel.keySubQuery, executionContext);
                        final Record.CharSequenceFunction func = validateSubQueryColumnAndGetGetter(intrinsicModel, rcf.getMetadata());

                        Function f = compileFilter(intrinsicModel, myMeta, executionContext);
                        if (f != null && f.isConstant() && !f.getBool(null)) {
                            return new EmptyTableRecordCursorFactory(myMeta);
                        }
                        return new FilterOnSubQueryRecordCursorFactory(
                                myMeta,
                                dfcFactory,
                                rcf,
                                keyColumnIndex,
                                f,
                                func,
                                columnIndexes
                        );
                    }
                    assert nKeyValues > 0 || nKeyExcludedValues > 0;

                    boolean orderByKeyColumn = false;
                    int indexDirection = BitmapIndexReader.DIR_FORWARD;
                    if (intervalHitsOnlyOnePartition) {
                        final ObjList<ExpressionNode> orderByAdvice = model.getOrderByAdvice();
                        final int orderByAdviceSize = orderByAdvice.size();
                        if (orderByAdviceSize > 0 && orderByAdviceSize < 3) {
                            // todo: when order by coincides with keyColumn and there is index we can incorporate
                            //    ordering in the code that returns rows from index rather than having an
                            //    "overhead" order by implementation, which would be trying to oder already ordered symbols
                            if (Chars.equals(orderByAdvice.getQuick(0).token, intrinsicModel.keyColumn)) {
                                myMeta.setTimestampIndex(-1);
                                if (orderByAdviceSize == 1) {
                                    orderByKeyColumn = true;
                                } else if (Chars.equals(orderByAdvice.getQuick(1).token, model.getTimestamp().token)) {
                                    orderByKeyColumn = true;
                                    if (getOrderByDirectionOrDefault(model, 1) == QueryModel.ORDER_DIRECTION_DESCENDING) {
                                        indexDirection = BitmapIndexReader.DIR_BACKWARD;
                                    }
                                }
                            }
                        }
                    }

                    if (intrinsicModel.keyExcludedValues.size() == 0) {
                        Function f = compileFilter(intrinsicModel, myMeta, executionContext);
                        if (f != null && f.isConstant()) {
                            try {
                                if (!f.getBool(null)) {
                                    return new EmptyTableRecordCursorFactory(myMeta);
                                }
                            } finally {
                                f = Misc.free(f);
                            }
                        }
                        if (nKeyValues == 1) {
                            final RowCursorFactory rcf;
                            final CharSequence symbol = intrinsicModel.keyValues.get(0);
                            final int symbolKey = reader.getSymbolMapReader(keyColumnIndex).keyOf(symbol);

                            if (symbolKey == SymbolTable.VALUE_NOT_FOUND) {
                                if (f == null) {
                                    rcf = new DeferredSymbolIndexRowCursorFactory(keyColumnIndex,
                                            functionParser.createBindVariable(executionContext, intrinsicModel.keyValuePositions.getQuick(0), symbol),
                                            true,
                                            indexDirection
                                    );
                                } else {
                                    rcf = new DeferredSymbolIndexFilteredRowCursorFactory(
                                            keyColumnIndex,
                                            functionParser.createBindVariable(executionContext, intrinsicModel.keyValuePositions.getQuick(0), symbol),
                                            f,
                                            true,
                                            indexDirection,
                                            columnIndexes
                                    );
                                }
                            } else {
                                if (f == null) {
                                    rcf = new SymbolIndexRowCursorFactory(keyColumnIndex, symbolKey, true, indexDirection, null);
                                } else {
                                    rcf = new SymbolIndexFilteredRowCursorFactory(keyColumnIndex, symbolKey, f, true, indexDirection, columnIndexes, null);
                                }
                            }

                            if (f == null) {
                                // This special case factory can later be disassembled to framing and index
                                // cursors in Sample By processing
                                return new DeferredSingleSymbolFilterDataFrameRecordCursorFactory(
                                        configuration,
                                        keyColumnIndex,
                                        symbol,
                                        rcf,
                                        myMeta,
                                        dfcFactory,
                                        orderByKeyColumn,
                                        columnIndexes,
                                        columnSizes
                                );
                            }
                            return new DataFrameRecordCursorFactory(
                                    configuration,
                                    myMeta,
                                    dfcFactory,
                                    rcf,
                                    orderByKeyColumn,
                                    f,
                                    false,
                                    columnIndexes,
                                    columnSizes
                            );
                        }

                        symbolValueList.clear();

                        for (int i = 0, n = intrinsicModel.keyValues.size(); i < n; i++) {
                            symbolValueList.add(functionParser.createBindVariable(
                                    executionContext,
                                    intrinsicModel.keyValuePositions.getQuick(i),
                                    intrinsicModel.keyValues.get(i))
                            );
                        }

                        if (orderByKeyColumn) {
                            myMeta.setTimestampIndex(-1);
                        }

                        return new FilterOnValuesRecordCursorFactory(
                                myMeta,
                                dfcFactory,
                                symbolValueList,
                                keyColumnIndex,
                                reader,
                                f,
                                model.getOrderByAdviceMnemonic(),
                                orderByKeyColumn,
                                getOrderByDirectionOrDefault(model, 0),
                                indexDirection,
                                columnIndexes
                        );

                    } else if (
                            intrinsicModel.keyExcludedValues.size() > 0
                                    && reader.getSymbolMapReader(keyColumnIndex).getSymbolCount() < configuration.getMaxSymbolNotEqualsCount()
                    ) {
                        symbolValueList.clear();
                        for (int i = 0, n = intrinsicModel.keyExcludedValues.size(); i < n; i++) {
                            symbolValueList.add(functionParser.createBindVariable(
                                    executionContext,
                                    intrinsicModel.keyExcludedValuePositions.getQuick(i),
                                    intrinsicModel.keyExcludedValues.get(i))
                            );
                        }
                        Function f = compileFilter(intrinsicModel, myMeta, executionContext);
                        if (f != null && f.isConstant()) {
                            try {
                                if (!f.getBool(null)) {
                                    return new EmptyTableRecordCursorFactory(myMeta);
                                }
                            } finally {
                                f = Misc.free(f);
                            }
                        }

                        return new FilterOnExcludedValuesRecordCursorFactory(
                                myMeta,
                                dfcFactory,
                                symbolValueList,
                                keyColumnIndex,
                                f,
                                model.getOrderByAdviceMnemonic(),
                                orderByKeyColumn,
                                indexDirection,
                                columnIndexes,
                                configuration.getMaxSymbolNotEqualsCount()
                        );
                    }
                }

                if (intervalHitsOnlyOnePartition && intrinsicModel.filter == null) {
                    final ObjList<ExpressionNode> orderByAdvice = model.getOrderByAdvice();
                    final int orderByAdviceSize = orderByAdvice.size();
                    if (orderByAdviceSize > 0 && orderByAdviceSize < 3 && intrinsicModel.hasIntervalFilters()) {
                        // we can only deal with 'order by symbol, timestamp' at best
                        // skip this optimisation if order by is more extensive
                        final int columnIndex = myMeta.getColumnIndexQuiet(model.getOrderByAdvice().getQuick(0).token);
                        assert columnIndex > -1;

                        // this is our kind of column
                        if (myMeta.isColumnIndexed(columnIndex)) {
                            boolean orderByKeyColumn = false;
                            int indexDirection = BitmapIndexReader.DIR_FORWARD;
                            if (orderByAdviceSize == 1) {
                                orderByKeyColumn = true;
                            } else if (Chars.equals(orderByAdvice.getQuick(1).token, model.getTimestamp().token)) {
                                orderByKeyColumn = true;
                                if (getOrderByDirectionOrDefault(model, 1) == QueryModel.ORDER_DIRECTION_DESCENDING) {
                                    indexDirection = BitmapIndexReader.DIR_BACKWARD;
                                }
                            }

                            if (orderByKeyColumn) {
                                // check that intrinsicModel.intervals hit only one partition
                                myMeta.setTimestampIndex(-1);
                                return new SortedSymbolIndexRecordCursorFactory(
                                        myMeta,
                                        dfcFactory,
                                        columnIndex,
                                        getOrderByDirectionOrDefault(model, 0) == QueryModel.ORDER_DIRECTION_ASCENDING,
                                        indexDirection,
                                        columnIndexes
                                );
                            }
                        }
                    }
                }

                model.setWhereClause(intrinsicModel.filter);
                return new DataFrameRecordCursorFactory(
                        configuration,
                        myMeta,
                        dfcFactory,
                        new DataFrameRowCursorFactory(),
                        false,
                        null,
                        framingSupported,
                        columnIndexes,
                        columnSizes
                );
            }

            // no where clause
            if (latestByColumnCount == 0) {

                // construct new metadata, which is a copy of what we constructed just above, but
                // in the interest of isolating problems we will only affect this factory

                return new DataFrameRecordCursorFactory(
                        configuration,
                        myMeta,
                        new FullFwdDataFrameCursorFactory(engine, tableName, model.getTableId(), model.getTableVersion()),
                        new DataFrameRowCursorFactory(),
                        false,
                        null,
                        framingSupported,
                        columnIndexes,
                        columnSizes
                );
            }

            // listColumnFilterA = latest by column indexes
            if (latestByColumnCount == 1 && myMeta.isColumnIndexed(listColumnFilterA.getColumnIndexFactored(0))) {
                return new LatestByAllIndexedFilteredAfterRecordCursorFactory(
                        myMeta,
                        configuration,
                        new FullBwdDataFrameCursorFactory(engine, tableName, model.getTableId(), model.getTableVersion()),
                        listColumnFilterA.getColumnIndexFactored(0),
                        null,
                        columnIndexes,
                        prefixes
                );
            }

            return new LatestByAllFilteredRecordCursorFactory(
                    myMeta,
                    configuration,
                    new FullBwdDataFrameCursorFactory(engine, tableName, model.getTableId(), model.getTableVersion()),
                    RecordSinkFactory.getInstance(asm, myMeta, listColumnFilterA, false),
                    keyTypes,
                    null,
                    columnIndexes
            );
        }
    }

    private int prepareLatestByColumnIndexes(ObjList<ExpressionNode> latestBy, GenericRecordMetadata myMeta) throws SqlException {
        keyTypes.clear();
        listColumnFilterA.clear();

        final int latestByColumnCount = latestBy.size();
        if (latestByColumnCount > 0) {
            // validate the latest by against the current reader
            // first check if column is valid
            for (int i = 0; i < latestByColumnCount; i++) {
                final ExpressionNode latestByNode = latestBy.getQuick(i);
                final int index = myMeta.getColumnIndexQuiet(latestByNode.token);
                if (index == -1) {
                    throw SqlException.invalidColumn(latestByNode.position, latestByNode.token);
                }

                // check the type of the column, not all are supported
                int columnType = myMeta.getColumnType(index);
                switch (ColumnType.tagOf(columnType)) {
                    case ColumnType.BOOLEAN:
                    case ColumnType.CHAR:
                    case ColumnType.SHORT:
                    case ColumnType.INT:
                    case ColumnType.LONG:
                    case ColumnType.LONG256:
                    case ColumnType.STRING:
                    case ColumnType.SYMBOL:
                        // we are reusing collections which leads to confusing naming for this method
                        // keyTypes are types of columns we collect 'latest by' for
                        keyTypes.add(columnType);
                        // listColumnFilterA are indexes of columns we collect 'latest by' for
                        listColumnFilterA.add(index + 1);
                        break;

                    default:
                        throw SqlException
                                .position(latestByNode.position)
                                .put(latestByNode.token)
                                .put(" (")
                                .put(ColumnType.nameOf(columnType))
                                .put("): invalid type, only [BOOLEAN, SHORT, INT, LONG, LONG256, CHAR, STRING, SYMBOL] are supported in LATEST BY");
                }
            }
        }
        return latestByColumnCount;
    }

    private RecordCursorFactory generateUnionAllFactory(
            QueryModel model,
            RecordCursorFactory masterFactory,
            SqlExecutionContext executionContext,
            RecordCursorFactory slaveFactory
    ) throws SqlException {
        validateJoinColumnTypes(model, masterFactory, slaveFactory);
        final RecordCursorFactory unionAllFactory = new UnionAllRecordCursorFactory(
                calculateSetMetadata(masterFactory.getMetadata()),
                masterFactory,
                slaveFactory
        );

        if (model.getUnionModel().getUnionModel() != null) {
            return generateSetFactory(model.getUnionModel(), unionAllFactory, executionContext);
        }
        return unionAllFactory;
    }

    private RecordCursorFactory generateUnionFactory(
            QueryModel model,
            RecordCursorFactory masterFactory,
            SqlExecutionContext executionContext,
            RecordCursorFactory slaveFactory,
            SetRecordCursorFactoryConstructor constructor
    ) throws SqlException {
        validateJoinColumnTypes(model, masterFactory, slaveFactory);
        entityColumnFilter.of(masterFactory.getMetadata().getColumnCount());
        final RecordSink recordSink = RecordSinkFactory.getInstance(
                asm,
                masterFactory.getMetadata(),
                entityColumnFilter,
                true
        );

        valueTypes.clear();

        RecordCursorFactory unionFactory = constructor.create(
                configuration,
                calculateSetMetadata(masterFactory.getMetadata()),
                masterFactory,
                slaveFactory,
                recordSink,
                valueTypes
        );

        if (model.getUnionModel().getUnionModel() != null) {
            return generateSetFactory(model.getUnionModel(), unionFactory, executionContext);
        }
        return unionFactory;
    }

    private int getTimestampIndex(QueryModel model, RecordCursorFactory factory) throws SqlException {
        final RecordMetadata metadata = factory.getMetadata();
        try {
            return getTimestampIndex(model, metadata);
        } catch (SqlException e) {
            Misc.free(factory);
            throw e;
        }
    }

    private int getTimestampIndex(QueryModel model, RecordMetadata metadata) throws SqlException {
        final ExpressionNode timestamp = model.getTimestamp();
        if (timestamp != null) {
            int timestampIndex = metadata.getColumnIndexQuiet(timestamp.token);
            if (timestampIndex == -1) {
                throw SqlException.invalidColumn(timestamp.position, timestamp.token);
            }
            if (!ColumnType.isTimestamp(metadata.getColumnType(timestampIndex))) {
                throw SqlException.$(timestamp.position, "not a TIMESTAMP");
            }
            return timestampIndex;
        }
        return metadata.getTimestampIndex();
    }

    private boolean isSingleColumnFunction(ExpressionNode ast, CharSequence name) {
        return ast.type == FUNCTION && ast.paramCount == 1 && Chars.equals(ast.token, name) && ast.rhs.type == LITERAL;
    }

    private void lookupColumnIndexes(
            ListColumnFilter filter,
            ObjList<ExpressionNode> columnNames,
            RecordMetadata metadata
    ) throws SqlException {
        filter.clear();
        for (int i = 0, n = columnNames.size(); i < n; i++) {
            final CharSequence columnName = columnNames.getQuick(i).token;
            int columnIndex = metadata.getColumnIndexQuiet(columnName);
            if (columnIndex > -1) {
                filter.add(columnIndex + 1);
            } else {
                int dot = Chars.indexOf(columnName, '.');
                if (dot > -1) {
                    columnIndex = metadata.getColumnIndexQuiet(columnName, dot + 1, columnName.length());
                    if (columnIndex > -1) {
                        filter.add(columnIndex + 1);
                        return;
                    }
                }
                throw SqlException.invalidColumn(columnNames.getQuick(i).position, columnName);
            }
        }
    }

    private void lookupColumnIndexesUsingVanillaNames(
            ListColumnFilter filter,
            ObjList<CharSequence> columnNames,
            RecordMetadata metadata
    ) {
        filter.clear();
        for (int i = 0, n = columnNames.size(); i < n; i++) {
            filter.add(metadata.getColumnIndex(columnNames.getQuick(i)) + 1);
        }
    }

    private void processJoinContext(
            boolean vanillaMaster,
            JoinContext jc,
            RecordMetadata masterMetadata,
            RecordMetadata slaveMetadata
    ) throws SqlException {
        lookupColumnIndexesUsingVanillaNames(listColumnFilterA, jc.aNames, slaveMetadata);
        if (vanillaMaster) {
            lookupColumnIndexesUsingVanillaNames(listColumnFilterB, jc.bNames, masterMetadata);
        } else {
            lookupColumnIndexes(listColumnFilterB, jc.bNodes, masterMetadata);
        }

        // compare types and populate keyTypes
        keyTypes.clear();
        for (int k = 0, m = listColumnFilterA.getColumnCount(); k < m; k++) {
            // Don't use tagOf(columnType) to compare the types.
            // Key types have too much exactly except SYMBOL and STRING special case
            int columnTypeA = slaveMetadata.getColumnType(listColumnFilterA.getColumnIndexFactored(k));
            int columnTypeB = masterMetadata.getColumnType(listColumnFilterB.getColumnIndexFactored(k));
            if (columnTypeB != columnTypeA && !(ColumnType.isSymbolOrString(columnTypeB) && ColumnType.isSymbolOrString(columnTypeA))) {
                // index in column filter and join context is the same
                throw SqlException.$(jc.aNodes.getQuick(k).position, "join column type mismatch");
            }
            keyTypes.add(columnTypeB == ColumnType.SYMBOL ? ColumnType.STRING : columnTypeB);
        }
    }

    void setFullFatJoins(boolean fullFatJoins) {
        this.fullFatJoins = fullFatJoins;
    }

    private IntList toOrderIndices(RecordMetadata m, ObjList<ExpressionNode> orderBy, IntList orderByDirection) throws SqlException {
        // todo: pool
        final IntList indices = new IntList();
        for (int i = 0, n = orderBy.size(); i < n; i++) {
            ExpressionNode tok = orderBy.getQuick(i);
            int index = m.getColumnIndexQuiet(tok.token);
            if (index == -1) {
                throw SqlException.invalidColumn(tok.position, tok.token);
            }

            // shift index by 1 to use sign as sort direction
            index++;

            // negative column index means descending order of sort
            if (orderByDirection.getQuick(i) == QueryModel.ORDER_DIRECTION_DESCENDING) {
                index = -index;
            }

            indices.add(index);
        }
        return indices;
    }

    private void validateBothTimestamps(QueryModel slaveModel, RecordMetadata masterMetadata, RecordMetadata slaveMetadata) throws SqlException {
        if (masterMetadata.getTimestampIndex() == -1) {
            throw SqlException.$(slaveModel.getJoinKeywordPosition(), "left side of time series join has no timestamp");
        }

        if (slaveMetadata.getTimestampIndex() == -1) {
            throw SqlException.$(slaveModel.getJoinKeywordPosition(), "right side of time series join has no timestamp");
        }
    }

    private void validateJoinColumnTypes(QueryModel model, RecordCursorFactory masterFactory, RecordCursorFactory slaveFactory) throws SqlException {
        final RecordMetadata metadata = masterFactory.getMetadata();
        final RecordMetadata slaveMetadata = slaveFactory.getMetadata();
        final int columnCount = metadata.getColumnCount();

        for (int i = 0; i < columnCount; i++) {
            if (metadata.getColumnType(i) != slaveMetadata.getColumnType(i)) {
                throw SqlException
                        .$(model.getUnionModel().getModelPosition(), "column type mismatch [index=").put(i)
                        .put(", A=").put(ColumnType.nameOf(metadata.getColumnType(i)))
                        .put(", B=").put(ColumnType.nameOf(slaveMetadata.getColumnType(i)))
                        .put(']');
            }
        }
    }

    private Record.CharSequenceFunction validateSubQueryColumnAndGetGetter(IntrinsicModel intrinsicModel, RecordMetadata metadata) throws SqlException {
        int columnType = metadata.getColumnType(0);
        if (!ColumnType.isSymbolOrString(columnType)) {
            assert intrinsicModel.keySubQuery.getColumns() != null;
            assert intrinsicModel.keySubQuery.getColumns().size() > 0;

            throw SqlException
                    .position(intrinsicModel.keySubQuery.getColumns().getQuick(0).getAst().position)
                    .put("unsupported column type: ")
                    .put(metadata.getColumnName(0))
                    .put(": ")
                    .put(ColumnType.nameOf(columnType));
        }

        return ColumnType.isString(columnType) ? Record.GET_STR : Record.GET_SYM;
    }

    // used in tests
    void setEnableJitNullChecks(boolean value) {
        enableJitNullChecks = value;
    }

    @FunctionalInterface
    public interface FullFatJoinGenerator {
        RecordCursorFactory create(
                CairoConfiguration configuration,
                RecordMetadata metadata,
                RecordCursorFactory masterFactory,
                RecordCursorFactory slaveFactory,
                @Transient ColumnTypes mapKeyTypes,
                @Transient ColumnTypes mapValueTypes,
                @Transient ColumnTypes slaveColumnTypes,
                RecordSink masterKeySink,
                RecordSink slaveKeySink,
                int columnSplit,
                RecordValueSink slaveValueSink,
                IntList columnIndex
        );
    }

    static {
        limitTypes.add(ColumnType.LONG);
        limitTypes.add(ColumnType.BYTE);
        limitTypes.add(ColumnType.SHORT);
        limitTypes.add(ColumnType.INT);
    }

    static {
        limitTypes.add(ColumnType.LONG);
        limitTypes.add(ColumnType.BYTE);
        limitTypes.add(ColumnType.SHORT);
        limitTypes.add(ColumnType.INT);
    }

    static {
        sumConstructors.put(ColumnType.DOUBLE, SumDoubleVectorAggregateFunction::new);
        sumConstructors.put(ColumnType.INT, SumIntVectorAggregateFunction::new);
        sumConstructors.put(ColumnType.LONG, SumLongVectorAggregateFunction::new);
        sumConstructors.put(ColumnType.DATE, SumDateVectorAggregateFunction::new);
        sumConstructors.put(ColumnType.TIMESTAMP, SumTimestampVectorAggregateFunction::new);

        ksumConstructors.put(ColumnType.DOUBLE, KSumDoubleVectorAggregateFunction::new);
        nsumConstructors.put(ColumnType.DOUBLE, NSumDoubleVectorAggregateFunction::new);

        avgConstructors.put(ColumnType.DOUBLE, AvgDoubleVectorAggregateFunction::new);
        avgConstructors.put(ColumnType.LONG, AvgLongVectorAggregateFunction::new);
        avgConstructors.put(ColumnType.TIMESTAMP, AvgLongVectorAggregateFunction::new);
        avgConstructors.put(ColumnType.DATE, AvgLongVectorAggregateFunction::new);
        avgConstructors.put(ColumnType.INT, AvgIntVectorAggregateFunction::new);

        minConstructors.put(ColumnType.DOUBLE, MinDoubleVectorAggregateFunction::new);
        minConstructors.put(ColumnType.LONG, MinLongVectorAggregateFunction::new);
        minConstructors.put(ColumnType.DATE, MinDateVectorAggregateFunction::new);
        minConstructors.put(ColumnType.TIMESTAMP, MinTimestampVectorAggregateFunction::new);
        minConstructors.put(ColumnType.INT, MinIntVectorAggregateFunction::new);

        maxConstructors.put(ColumnType.DOUBLE, MaxDoubleVectorAggregateFunction::new);
        maxConstructors.put(ColumnType.LONG, MaxLongVectorAggregateFunction::new);
        maxConstructors.put(ColumnType.DATE, MaxDateVectorAggregateFunction::new);
        maxConstructors.put(ColumnType.TIMESTAMP, MaxTimestampVectorAggregateFunction::new);
        maxConstructors.put(ColumnType.INT, MaxIntVectorAggregateFunction::new);
    }
}<|MERGE_RESOLUTION|>--- conflicted
+++ resolved
@@ -761,14 +761,10 @@
             }
         }
 
-<<<<<<< HEAD
-        return new FilteredRecordCursorFactory(configuration, factory, f);
-=======
         if (factory.supportPageFrameCursor()) {
             return new AsyncFilteredRecordCursorFactory(configuration, executionContext.getMessageBus(), factory, f);
         }
         return new FilteredRecordCursorFactory(factory, f);
->>>>>>> e5e0980f
     }
 
     private RecordCursorFactory generateFunctionQuery(QueryModel model) throws SqlException {
@@ -973,9 +969,6 @@
                 // check if there are post-filters
                 ExpressionNode filter = slaveModel.getPostJoinWhereClause();
                 if (filter != null) {
-<<<<<<< HEAD
-                    master = new FilteredRecordCursorFactory(configuration, master, functionParser.parseFunction(filter, master.getMetadata(), executionContext));
-=======
                     if (master.supportPageFrameCursor()) {
                         master = new AsyncFilteredRecordCursorFactory(
                                 configuration,
@@ -986,7 +979,6 @@
                     } else {
                         master = new FilteredRecordCursorFactory(master, functionParser.parseFunction(filter, master.getMetadata(), executionContext));
                     }
->>>>>>> e5e0980f
                 }
             }
 
