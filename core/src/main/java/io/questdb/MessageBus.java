/*******************************************************************************
 *     ___                  _   ____  ____
 *    / _ \ _   _  ___  ___| |_|  _ \| __ )
 *   | | | | | | |/ _ \/ __| __| | | |  _ \
 *   | |_| | |_| |  __/\__ \ |_| |_| | |_) |
 *    \__\_\\__,_|\___||___/\__|____/|____/
 *
 *  Copyright (c) 2014-2019 Appsicle
 *  Copyright (c) 2019-2022 QuestDB
 *
 *  Licensed under the Apache License, Version 2.0 (the "License");
 *  you may not use this file except in compliance with the License.
 *  You may obtain a copy of the License at
 *
 *  http://www.apache.org/licenses/LICENSE-2.0
 *
 *  Unless required by applicable law or agreed to in writing, software
 *  distributed under the License is distributed on an "AS IS" BASIS,
 *  WITHOUT WARRANTIES OR CONDITIONS OF ANY KIND, either express or implied.
 *  See the License for the specific language governing permissions and
 *  limitations under the License.
 *
 ******************************************************************************/

package io.questdb;

import io.questdb.cairo.CairoConfiguration;
import io.questdb.cairo.sql.async.PageFrameDispatchTask;
import io.questdb.cairo.sql.async.PageFrameReduceTask;
import io.questdb.mp.*;
import io.questdb.std.Misc;
import io.questdb.tasks.*;

import java.io.Closeable;

public interface MessageBus extends Closeable {
    @Override
    default void close() {
        Misc.free(getO3PartitionQueue());
        Misc.free(getTableWriterCommandQueue());
        Misc.free(getTableWriterEventQueue());
        for (int i = 0, n = getPageFrameReduceShardCount(); i < n; i++) {
            Misc.free(getPageFrameReduceQueue(i));
        }
    }

    CairoConfiguration getConfiguration();

    MPSequence getPageFrameDispatchPubSeq();

    RingQueue<PageFrameDispatchTask> getPageFrameDispatchQueue();

    MCSequence getPageFrameDispatchSubSeq();

    Sequence getIndexerPubSequence();

    RingQueue<ColumnIndexerTask> getIndexerQueue();

    Sequence getIndexerSubSequence();

    Sequence getLatestByPubSeq();

    RingQueue<LatestByTask> getLatestByQueue();

    Sequence getLatestBySubSeq();

    MPSequence getO3CallbackPubSeq();

    RingQueue<O3CallbackTask> getO3CallbackQueue();

    MCSequence getO3CallbackSubSeq();

    MPSequence getO3CopyPubSeq();

    RingQueue<O3CopyTask> getO3CopyQueue();

    MCSequence getO3CopySubSeq();

    MPSequence getO3OpenColumnPubSeq();

    RingQueue<O3OpenColumnTask> getO3OpenColumnQueue();

    MCSequence getO3OpenColumnSubSeq();

    MPSequence getO3PartitionPubSeq();

    RingQueue<O3PartitionTask> getO3PartitionQueue();

    MCSequence getO3PartitionSubSeq();

    MPSequence getO3PurgeDiscoveryPubSeq();

    RingQueue<O3PurgeDiscoveryTask> getO3PurgeDiscoveryQueue();

    MCSequence getO3PurgeDiscoverySubSeq();

<<<<<<< HEAD
    MPSequence getO3PurgePubSeq();

    RingQueue<O3PurgeTask> getO3PurgeQueue();

    MCSequence getO3PurgeSubSeq();

    FanOut getPageFrameCollectFanOut(int shard);

    MPSequence getPageFrameReducePubSeq(int shard);

    RingQueue<PageFrameReduceTask> getPageFrameReduceQueue(int shard);

    int getPageFrameReduceShardCount();

    MCSequence getPageFrameReduceSubSeq(int shard);

    MCSequence getPageFrameCleanupSubSeq(int shard);

    FanOut getTableWriterCommandFanOut();

=======
>>>>>>> 40357f45
    MPSequence getTableWriterCommandPubSeq();

    RingQueue<TableWriterTask> getTableWriterCommandQueue();

    FanOut getTableWriterEventFanOut();

    MPSequence getTableWriterEventPubSeq();

    RingQueue<TableWriterTask> getTableWriterEventQueue();

    Sequence getVectorAggregatePubSeq();

    RingQueue<VectorAggregateTask> getVectorAggregateQueue();

    Sequence getVectorAggregateSubSeq();
}<|MERGE_RESOLUTION|>--- conflicted
+++ resolved
@@ -94,13 +94,6 @@
 
     MCSequence getO3PurgeDiscoverySubSeq();
 
-<<<<<<< HEAD
-    MPSequence getO3PurgePubSeq();
-
-    RingQueue<O3PurgeTask> getO3PurgeQueue();
-
-    MCSequence getO3PurgeSubSeq();
-
     FanOut getPageFrameCollectFanOut(int shard);
 
     MPSequence getPageFrameReducePubSeq(int shard);
@@ -115,8 +108,6 @@
 
     FanOut getTableWriterCommandFanOut();
 
-=======
->>>>>>> 40357f45
     MPSequence getTableWriterCommandPubSeq();
 
     RingQueue<TableWriterTask> getTableWriterCommandQueue();
