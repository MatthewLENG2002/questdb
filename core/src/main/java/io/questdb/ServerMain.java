--- conflicted
+++ resolved
@@ -179,7 +179,6 @@
         }
 
         workerPool.assignCleaner(Path.CLEANER);
-<<<<<<< HEAD
         workerPool.assign(new O3CallbackJob(cairoEngine.getMessageBus()));
         workerPool.assign(new O3PartitionJob(cairoEngine.getMessageBus()));
         workerPool.assign(new O3OpenColumnJob(cairoEngine.getMessageBus()));
@@ -200,11 +199,6 @@
                         SharedRandom.getRandom(configuration.getCairoConfiguration())
                 )
         );
-
-        O3Utils.initBuf(workerPool.getWorkerCount() + 1);
-=======
-        O3Utils.setupWorkerPool(workerPool, cairoEngine.getMessageBus());
->>>>>>> 44739319
 
         Metrics metrics;
         if (configuration.getMetricsConfiguration().isEnabled()) {
