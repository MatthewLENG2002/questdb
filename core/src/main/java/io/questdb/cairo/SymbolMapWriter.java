/*******************************************************************************
 *     ___                  _   ____  ____
 *    / _ \ _   _  ___  ___| |_|  _ \| __ )
 *   | | | | | | |/ _ \/ __| __| | | |  _ \
 *   | |_| | |_| |  __/\__ \ |_| |_| | |_) |
 *    \__\_\\__,_|\___||___/\__|____/|____/
 *
 *  Copyright (c) 2014-2019 Appsicle
 *  Copyright (c) 2019-2020 QuestDB
 *
 *  Licensed under the Apache License, Version 2.0 (the "License");
 *  you may not use this file except in compliance with the License.
 *  You may obtain a copy of the License at
 *
 *  http://www.apache.org/licenses/LICENSE-2.0
 *
 *  Unless required by applicable law or agreed to in writing, software
 *  distributed under the License is distributed on an "AS IS" BASIS,
 *  WITHOUT WARRANTIES OR CONDITIONS OF ANY KIND, either express or implied.
 *  See the License for the specific language governing permissions and
 *  limitations under the License.
 *
 ******************************************************************************/

package io.questdb.cairo;

import io.questdb.cairo.sql.RowCursor;
import io.questdb.cairo.sql.SymbolTable;
import io.questdb.cairo.vm.AppendOnlyVirtualMemory;
import io.questdb.cairo.vm.PagedMappedReadWriteMemory;
import io.questdb.cairo.vm.VmUtils;
import io.questdb.log.Log;
import io.questdb.log.LogFactory;
import io.questdb.std.*;
import io.questdb.std.str.DirectCharSequence;
import io.questdb.std.str.Path;
import io.questdb.std.str.SingleCharCharSequence;

import java.io.Closeable;

public class SymbolMapWriter implements Closeable {
    public static final int HEADER_SIZE = 64;
    public static final int HEADER_CAPACITY = 0;
    public static final int HEADER_CACHE_ENABLED = 4;
    public static final int HEADER_NULL_FLAG = 8;
    private static final Log LOG = LogFactory.getLog(SymbolMapWriter.class);
    private final BitmapIndexWriter indexWriter;
    private final PagedMappedReadWriteMemory charMem;
    private final PagedMappedReadWriteMemory offsetMem;
    private final CharSequenceIntHashMap cache;
    private final DirectCharSequence tmpSymbol;
    private final int maxHash;
<<<<<<< HEAD
    private boolean nullValue = false;
    private CairoConfiguration configuration;

=======
>>>>>>> d503a5de
    private final TransientSymbolCountChangeHandler transientSymbolCountChangeHandler;
    private boolean nullValue = false;

    public SymbolMapWriter(CairoConfiguration configuration, Path path, CharSequence name, int symbolCount, TransientSymbolCountChangeHandler transientSymbolCountChangeHandler) {
        this.configuration = configuration;
        this.transientSymbolCountChangeHandler = transientSymbolCountChangeHandler;
        final int plen = path.length();
        try {
            final FilesFacade ff = configuration.getFilesFacade();
            final long mapPageSize = ff.getMapPageSize();

            // this constructor does not create index. Index must exist
            // and we use "offset" file to store "header"
            offsetFileName(path.trimTo(plen), name);
            if (!ff.exists(path)) {
                LOG.error().$(path).$(" is not found").$();
                throw CairoException.instance(0).put("SymbolMap does not exist: ").put(path);
            }

            // is there enough length in "offset" file for "header"?
            long len = ff.length(path);
            if (len < HEADER_SIZE) {
                LOG.error().$(path).$(" is too short [len=").$(len).$(']').$();
                throw CairoException.instance(0).put("SymbolMap is too short: ").put(path);
            }

            // open "offset" memory and make sure we start appending from where
            // we left off. Where we left off is stored externally to symbol map
            this.offsetMem = new PagedMappedReadWriteMemory(ff, path, mapPageSize);
            final int symbolCapacity = offsetMem.getInt(HEADER_CAPACITY);
            final boolean useCache = offsetMem.getBool(HEADER_CACHE_ENABLED);
            this.offsetMem.jumpTo(keyToOffset(symbolCount));

            // index writer is used to identify attempts to store duplicate symbol value
            this.indexWriter = new BitmapIndexWriter(configuration, path.trimTo(plen), name);

            // this is the place where symbol values are stored
            this.charMem = new PagedMappedReadWriteMemory(ff, charFileName(path.trimTo(plen), name), mapPageSize);

            // move append pointer for symbol values in the correct place
            jumpCharMemToSymbolCount(symbolCount);

            // we use index hash maximum equals to half of symbol capacity, which
            // theoretically should require 2 value cells in index per hash
            // we use 4 cells to compensate for occasionally unlucky hash distribution
            this.maxHash = Numbers.ceilPow2(symbolCapacity / 2) - 1;

            if (useCache) {
                this.cache = new CharSequenceIntHashMap(symbolCapacity);
            } else {
                this.cache = null;
            }

            tmpSymbol = new DirectCharSequence();
            LOG.debug().$("open [name=").$(path.trimTo(plen).concat(name).$()).$(", fd=").$(this.offsetMem.getFd()).$(", cache=").$(cache != null).$(", capacity=").$(symbolCapacity).$(']').$();
        } catch (Throwable e) {
            close();
            throw e;
        } finally {
            path.trimTo(plen);
        }
    }

    public static Path charFileName(Path path, CharSequence columnName) {
        return path.concat(columnName).put(".c").$();
    }

    public static void createSymbolMapFiles(FilesFacade ff, AppendOnlyVirtualMemory mem, Path path, CharSequence columnName, int symbolCapacity, boolean symbolCacheFlag) {
        int plen = path.length();
        try {
            mem.of(ff, offsetFileName(path.trimTo(plen), columnName), ff.getPageSize());
            mem.putInt(symbolCapacity);
            mem.putBool(symbolCacheFlag);
            mem.jumpTo(HEADER_SIZE);
            mem.close();

            if (!ff.touch(charFileName(path.trimTo(plen), columnName))) {
                throw CairoException.instance(ff.errno()).put("Cannot create ").put(path);
            }

            mem.of(ff, BitmapIndexUtils.keyFileName(path.trimTo(plen), columnName), ff.getPageSize());
            BitmapIndexWriter.initKeyMemory(mem, TableUtils.MIN_INDEX_VALUE_BLOCK_SIZE);
            ff.touch(BitmapIndexUtils.valueFileName(path.trimTo(plen), columnName));
        } finally {
            mem.close();
            path.trimTo(plen);
        }
    }

    public static Path offsetFileName(Path path, CharSequence columnName) {
        return path.concat(columnName).put(".o").$();
    }

    public void appendSymbolCharsBlock(long blockSize, long sourceAddress) {
        long appendOffset = charMem.getAppendOffset();
        try {
            charMem.jumpTo(appendOffset);
            charMem.putBlockOfBytes(sourceAddress, blockSize);
        } finally {
            charMem.jumpTo(appendOffset);
        }
    }

    @Override
    public void close() {
        Misc.free(indexWriter);
        Misc.free(charMem);
        if (this.offsetMem != null) {
            long fd = this.offsetMem.getFd();
            Misc.free(offsetMem);
            LOG.debug().$("closed [fd=").$(fd).$(']').$();
        }
        nullValue = false;
    }

<<<<<<< HEAD
    public long getCharMemSize() {
        return charMem.getAppendOffset();
=======
    public void commitAppendedBlock(int nSymbolsAdded) {
        long offset = charMem.getAppendOffset();
        int symbolIndex = getSymbolCount();
        int nSymbols = symbolIndex + nSymbolsAdded;
        while (symbolIndex < nSymbols) {
            long symCharsOffset = offset;
            int symLen = charMem.getInt(offset);
            offset += Integer.BYTES;
            long symCharsOffsetHi = offset + symLen * 2L;
            tmpSymbol.of(charMem.addressOf(offset), charMem.addressOf(symCharsOffsetHi));

            long offsetOffset = offsetMem.getAppendOffset();
            offsetMem.putLong(symCharsOffset);
            int hash = Hash.boundedHash(tmpSymbol, maxHash);
            indexWriter.add(hash, offsetOffset);

            if (cache != null) {
                cache.putAt(symbolIndex, tmpSymbol.toString(), offsetToKey(offsetOffset));
            }

            offset = symCharsOffsetHi;
            charMem.jumpTo(offset);
            symbolIndex++;
        }
        LOG.debug().$("appended a block of ").$(nSymbolsAdded).$("symbols [fd=").$(this.offsetMem.getFd()).$(']').$();
>>>>>>> d503a5de
    }

    public int getSymbolCount() {
        return offsetToKey(offsetMem.getAppendOffset());
    }

    public long mapSymbolCharFile(long fromSize, long charMappingSize) {
        return configuration.getFilesFacade().mapFileBlock(charMem.getFd(), fromSize, charMappingSize);
    }

    public void unmapSymbolCharFile(long charMappingAddress, long charMappingSize) {
        configuration.getFilesFacade().unmapFileBlock(charMappingAddress, charMappingSize);
    }

    public int put(char c) {
        return put(SingleCharCharSequence.get(c));
    }

    public int put(CharSequence symbol) {

        if (symbol == null) {
            if (!nullValue) {
                nullValue = true;
                updateNullFlag(true);
            }
            return SymbolTable.VALUE_IS_NULL;
        }

        if (cache != null) {
            int index = cache.keyIndex(symbol);
            return index < 0 ? cache.valueAt(index) : lookupPutAndCache(index, symbol);
        }
        return lookupAndPut(symbol);
    }

    public void rollback(int symbolCount) {
        indexWriter.rollbackValues(keyToOffset(symbolCount - 1));
        offsetMem.jumpTo(keyToOffset(symbolCount));
        jumpCharMemToSymbolCount(symbolCount);
        transientSymbolCountChangeHandler.handleTransientSymbolCountChange(symbolCount);
        if (cache != null) {
            cache.clear();
        }
    }

    public void updateCacheFlag(boolean flag) {
        offsetMem.putBool(HEADER_CACHE_ENABLED, flag);
    }

    public void updateNullFlag(boolean flag) {
        offsetMem.putBool(HEADER_NULL_FLAG, flag);
    }

    static int offsetToKey(long offset) {
        return (int) ((offset - HEADER_SIZE) / 8L);
    }

    static long keyToOffset(int key) {
        return HEADER_SIZE + key * 8L;
    }

    boolean isCached() {
        return cache != null;
    }

    private void jumpCharMemToSymbolCount(int symbolCount) {
        if (symbolCount > 0) {
            long lastSymbolOffset = this.offsetMem.getLong(keyToOffset(symbolCount - 1));
            int l = VmUtils.getStorageLength(this.charMem.getStr(lastSymbolOffset));
            this.charMem.jumpTo(lastSymbolOffset + l);
        } else {
            this.charMem.jumpTo(0);
        }
    }

    private int lookupAndPut(CharSequence symbol) {
        int hash = Hash.boundedHash(symbol, maxHash);
        RowCursor cursor = indexWriter.getCursor(hash);
        while (cursor.hasNext()) {
            long offsetOffset = cursor.next();
            if (Chars.equals(symbol, charMem.getStr(offsetMem.getLong(offsetOffset)))) {
                return offsetToKey(offsetOffset);
            }
        }
        return put0(symbol, hash);
    }

    private int lookupPutAndCache(int index, CharSequence symbol) {
        int result;
        result = lookupAndPut(symbol);
        cache.putAt(index, symbol.toString(), result);
        return result;
    }

    private int put0(CharSequence symbol, int hash) {
        long offsetOffset = offsetMem.getAppendOffset();
        offsetMem.putLong(charMem.putStr(symbol));
        indexWriter.add(hash, offsetOffset);
        int symIndex = offsetToKey(offsetOffset);
        transientSymbolCountChangeHandler.handleTransientSymbolCountChange(symIndex + 1);
        return symIndex;
    }

    void truncate() {
        offsetMem.jumpTo(keyToOffset(0));
        charMem.jumpTo(0);
        indexWriter.truncate();
        cache.clear();
    }

    public interface TransientSymbolCountChangeHandler {
        void handleTransientSymbolCountChange(int symbolCount);
    }
}<|MERGE_RESOLUTION|>--- conflicted
+++ resolved
@@ -50,12 +50,8 @@
     private final CharSequenceIntHashMap cache;
     private final DirectCharSequence tmpSymbol;
     private final int maxHash;
-<<<<<<< HEAD
-    private boolean nullValue = false;
     private CairoConfiguration configuration;
 
-=======
->>>>>>> d503a5de
     private final TransientSymbolCountChangeHandler transientSymbolCountChangeHandler;
     private boolean nullValue = false;
 
@@ -171,10 +167,10 @@
         nullValue = false;
     }
 
-<<<<<<< HEAD
     public long getCharMemSize() {
         return charMem.getAppendOffset();
-=======
+    }
+
     public void commitAppendedBlock(int nSymbolsAdded) {
         long offset = charMem.getAppendOffset();
         int symbolIndex = getSymbolCount();
@@ -200,7 +196,6 @@
             symbolIndex++;
         }
         LOG.debug().$("appended a block of ").$(nSymbolsAdded).$("symbols [fd=").$(this.offsetMem.getFd()).$(']').$();
->>>>>>> d503a5de
     }
 
     public int getSymbolCount() {
