--- conflicted
+++ resolved
@@ -66,15 +66,9 @@
         int tempMemSize = 8;
         long mem = Unsafe.malloc(tempMemSize);
 
-<<<<<<< HEAD
-        try (var virtualMem = new PagedVirtualMemory(ff.getPageSize(), 8);
-             var path = new Path();
-             var rwMemory = new PagedMappedReadWriteMemory()) {
-=======
-        try (VirtualMemory virtualMem = new VirtualMemory(ff.getPageSize(), 8);
+        try (VirtualMemory virtualMem = new PagedVirtualMemory(ff.getPageSize(), 8);
              Path path = new Path();
-             ReadWriteMemory rwMemory = new ReadWriteMemory()) {
->>>>>>> bf5ae1dd
+             ReadWriteMemory rwMemory = new PagedMappedReadWriteMemory()) {
 
             MigrationContext context = new MigrationContext(mem, tempMemSize, virtualMem, rwMemory);
             path.of(configuration.getRoot());
@@ -275,13 +269,8 @@
             }
 
             LOG.debug().$("opening for rw [path=").$(path).I$();
-<<<<<<< HEAD
-            var txMem = migrationContext.createRwMemoryOf(ff, path.$(), ff.getPageSize());
-            var tempMem8b = migrationContext.getTempMemory(8);
-=======
-            ReadWriteMemory txMem = migrationContext.creteRwMemoryOf(ff, path.$(), ff.getPageSize());
+            ReadWriteMemory txMem = migrationContext.createRwMemoryOf(ff, path.$(), ff.getPageSize());
             long tempMem8b = migrationContext.getTempMemory(8);
->>>>>>> bf5ae1dd
 
             VirtualMemory txFileUpdate = migrationContext.getTempVirtualMem();
             txFileUpdate.clear();
