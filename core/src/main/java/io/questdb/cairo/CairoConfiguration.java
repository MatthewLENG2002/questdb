--- conflicted
+++ resolved
@@ -189,15 +189,10 @@
 
     int getSampleByIndexSearchPageSize();
 
-<<<<<<< HEAD
-=======
-    long getMiscAppendPageSize();
-
     int getRndFunctionMemoryPageSize();
 
     int getRndFunctionMemoryMaxPages();
 
->>>>>>> 178ea302
     long getSpinLockTimeoutUs();
 
     int getSqlAnalyticRowIdMaxPages();
