--- conflicted
+++ resolved
@@ -334,11 +334,7 @@
 
     int getWriterCommandQueueCapacity();
 
-<<<<<<< HEAD
-    int getWriterCommandQueueSlotSize();
-=======
     long getWriterCommandQueueSlotSize();
->>>>>>> 9705dbe4
 
     long getWriterFileOpenOpts();
 
