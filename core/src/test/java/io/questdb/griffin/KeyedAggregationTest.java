/*******************************************************************************
 *     ___                  _   ____  ____
 *    / _ \ _   _  ___  ___| |_|  _ \| __ )
 *   | | | | | | |/ _ \/ __| __| | | |  _ \
 *   | |_| | |_| |  __/\__ \ |_| |_| | |_) |
 *    \__\_\\__,_|\___||___/\__|____/|____/
 *
 *  Copyright (c) 2014-2019 Appsicle
 *  Copyright (c) 2019-2020 QuestDB
 *
 *  Licensed under the Apache License, Version 2.0 (the "License");
 *  you may not use this file except in compliance with the License.
 *  You may obtain a copy of the License at
 *
 *  http://www.apache.org/licenses/LICENSE-2.0
 *
 *  Unless required by applicable law or agreed to in writing, software
 *  distributed under the License is distributed on an "AS IS" BASIS,
 *  WITHOUT WARRANTIES OR CONDITIONS OF ANY KIND, either express or implied.
 *  See the License for the specific language governing permissions and
 *  limitations under the License.
 *
 ******************************************************************************/

package io.questdb.griffin;

<<<<<<< HEAD
=======
import io.questdb.cairo.sql.Record;
import io.questdb.cairo.sql.RecordCursor;
import io.questdb.cairo.sql.RecordCursorFactory;
>>>>>>> 556fa9f2
import io.questdb.griffin.engine.functions.rnd.SharedRandom;
import io.questdb.std.Rnd;
import org.junit.Before;
import org.junit.Test;

public class KeyedAggregationTest extends AbstractGriffinTest {
    @Before
    public void setUp3() {
        SharedRandom.RANDOM.set(new Rnd());
    }

    @Test
    public void testHourDouble() throws Exception {
        assertQuery(
                "hour\tsum\tksum\tnsum\tmin\tmax\tavg\tmax1\tmin1\n" +
                        "0\t15104.996921874175\t15104.996921874172\t15104.996921874175\t1.8362081935174857E-5\t0.999916269120484\t0.5030304023536092\t1970-01-01T00:59:59.900000Z\t1970-01-01T00:00:00.000000Z\n" +
                        "1\t15097.837814466568\t15097.837814466722\t15097.837814466713\t3.921217994906634E-5\t0.9999575311567217\t0.50183938223256\t1970-01-01T01:59:59.900000Z\t1970-01-01T01:00:00.000000Z\n" +
                        "2\t11641.765471468498\t11641.76547146845\t11641.765471468458\t1.8566421983501336E-5\t0.9999768905891359\t0.500376750256533\t1970-01-01T02:46:39.900000Z\t1970-01-01T02:00:00.000000Z\n",
                "select hour(ts), sum(val), ksum(val), nsum(val), min(val), max(val), avg(val), max(ts), min(ts) from tab order by 1",
                "create table tab as (select timestamp_sequence(0, 100000) ts, rnd_double(2) val from long_sequence(100000))",
                null, true, true, true
        );
    }

    @Test
    public void testHourFiltered() throws Exception {
        assertQuery(
                "hour\tcount\n" +
                        "0\t36000\n" +
                        "1\t36000\n" +
                        "2\t28000\n",
                "select hour(ts), count() from tab where val < 0.5",
                "create table tab as (select timestamp_sequence(0, 100000) ts, rnd_double() val from long_sequence(100000))",
                null, true, true, true
        );
    }

    @Test
    public void testHourInt() throws Exception {
        assertQuery(
                "hour\tcount\tsum\tmin\tmax\tavg\n" +
                        "0\t36000\t13332495967\t-995\t889975\t445441.0466406067\n" +
                        "1\t36000\t13360114022\t-950\t889928\t444359.54307190847\n" +
                        "2\t28000\t10420189893\t-914\t889980\t444528.3858623779\n",
                "select hour(ts), count(), sum(val), min(val), max(val), avg(val) from tab order by 1",
                "create table tab as (select timestamp_sequence(0, 100000) ts, rnd_int(-998, 889991, 2) val from long_sequence(100000))",
                null, true, true, true
        );
    }

    @Test
    public void testHourLong() throws Exception {
        assertQuery(
                "hour\tcount\tsum\tmin\tmax\tavg\n" +
                        "0\t36000\t13265789485\t-988\t889951\t443212.3712872941\n" +
                        "1\t36000\t13359838134\t-997\t889948\t444350.36699261627\n" +
                        "2\t28000\t10444993989\t-992\t889982\t445586.53594129946\n",
                "select hour(ts), count(), sum(val), min(val), max(val), avg(val) from tab order by 1",
                "create table tab as (select timestamp_sequence(0, 100000) ts, rnd_long(-998, 889991, 2) val from long_sequence(100000))",
                null, true, true, true
        );
    }

    @Test
    public void testHourLongMissingFunctions() throws Exception {
        assertQuery(
                "hour\tksum\tnsum\n" +
                        "0\t1.3265789485E10\t1.3265789485E10\n" +
                        "1\t1.3359838134E10\t1.3359838134E10\n" +
                        "2\t1.0444993989E10\t1.0444993989E10\n",
                "select hour(ts), ksum(val), nsum(val) from tab order by 1",
                "create table tab as (select timestamp_sequence(0, 100000) ts, rnd_long(-998, 889991, 2) val from long_sequence(100000))",
                null, true, true, true
        );
    }

    @Test
    public void testHourPossibleBugfix() throws Exception {
        assertQuery(
                "hour\tsum\tksum\tnsum\tmin\tmax\tavg\n" +
                        "0\t13265789485\t1.3265789485E10\t1.3265789485E10\t-988\t889951\t443212.3712872941\n" +
                        "1\t13359838134\t1.3359838134E10\t1.3359838134E10\t-997\t889948\t444350.36699261627\n" +
                        "2\t10444993989\t1.0444993989E10\t1.0444993989E10\t-992\t889982\t445586.53594129946\n",
                "select hour(ts), sum(val), ksum(val), nsum(val), min(val), max(val), avg(val) from tab order by 1",
                "create table tab as (select timestamp_sequence(0, 100000) ts, rnd_long(-998, 889991, 2) val from long_sequence(100000))",
                null, true, true, true
        );
    }

    @Test
    public void testIntSymbolAddBothMidTable() throws Exception {
        assertMemoryLeak(() -> {
            compiler.compile("create table tab as (select rnd_symbol('s1','s2','s3', null) s1 from long_sequence(1000000))", sqlExecutionContext);
            compiler.compile("alter table tab add column s2 symbol", sqlExecutionContext);
            compiler.compile("alter table tab add column val double", sqlExecutionContext);
            compiler.compile("insert into tab select null, rnd_symbol('a1','a2','a3', null), rnd_double(2) from long_sequence(1000000)", sqlExecutionContext);

            assertSql(
                    "select s2, sum(val) from tab order by s2",
                    "s2\tsum\n" +
                            "\t104083.77969067449\n" +
                            "a1\t103982.62399952614\n" +
                            "a2\t104702.89752880299\n" +
                            "a3\t104299.02298329721\n"
            );
        });
    }

    @Test
    public void testIntSymbolAddKeyMidTable() throws Exception {
        assertMemoryLeak(() -> {
            compiler.compile("create table tab as (select rnd_symbol('s1','s2','s3', null) s1, rnd_double(2) val from long_sequence(1000000))", sqlExecutionContext);
            compiler.compile("alter table tab add column s2 symbol cache", sqlExecutionContext);
            compiler.compile("insert into tab select rnd_symbol('s1','s2','s3', null), rnd_double(2), rnd_symbol('a1','a2','a3', null) s2 from long_sequence(1000000)", sqlExecutionContext);

<<<<<<< HEAD
            assertSql(
                    "select s2, sum(val) from tab order by s2",
                    "s2\tsum\n" +
                            "\t520447.6629968713\n" +
                            "a1\t104308.65839619507\n" +
                            "a2\t104559.2867475151\n" +
                            "a3\t104044.11326997809\n"
            );
=======
            try (
                    RecordCursorFactory factory = compiler.compile("select s2, sum(val) from tab order by s2", sqlExecutionContext).getRecordCursorFactory();
            ) {
                Record[] expected = new Record[] {
                        new Record() {
                            @Override
                            public CharSequence getSym(int col) {
                                return null;
                            }
                            @Override
                            public double getDouble(int col) {
                                return 520447.6629968713;
                            }
                        },
                        new Record() {
                            @Override
                            public CharSequence getSym(int col) {
                                return "a1";
                            }
                            @Override
                            public double getDouble(int col) {
                                return 104308.65839619507;
                            }
                        },
                        new Record() {
                            @Override
                            public CharSequence getSym(int col) {
                                return "a2";
                            }
                            @Override
                            public double getDouble(int col) {
                                return 104559.2867475151;
                            }
                        },
                        new Record() {
                            @Override
                            public CharSequence getSym(int col) {
                                return "a3";
                            }
                            @Override
                            public double getDouble(int col) {
                                return 104044.11326997809;
                            }
                        },
                };
                assertCursorRawRecords(expected, factory, false, true);
            }
        });
    }

    @Test
    public void testIntSymbolAddValueMidTableSumDouble() throws Exception {
        assertMemoryLeak(() -> {
            compiler.compile("create table tab as (select rnd_symbol('s1','s2','s3', null) s1 from long_sequence(1000000))", sqlExecutionContext);
            compiler.compile("alter table tab add column val double", sqlExecutionContext);
            compiler.compile("insert into tab select rnd_symbol('a1','a2','a3', null), rnd_double(2) from long_sequence(1000000)", sqlExecutionContext);

            try (
                    RecordCursorFactory factory = compiler.compile("select s1, sum(val) from tab order by s1", sqlExecutionContext).getRecordCursorFactory();
                    RecordCursor cursor = factory.getCursor(sqlExecutionContext)
            ) {

                String expected = "s1\tsum\n" +
                        "\t104083.77969067449\n" +
                        "a1\t103982.62399952614\n" +
                        "a2\t104702.89752880299\n" +
                        "a3\t104299.02298329721\n" +
                        "s1\tNaN\n" +
                        "s2\tNaN\n" +
                        "s3\tNaN\n";

                sink.clear();
                printer.print(cursor, factory.getMetadata(), true);
                TestUtils.assertEquals(expected, sink);
            }
>>>>>>> 556fa9f2
        });
    }

    @Test
    public void testIntSymbolAddValueMidTableAvgDate() throws Exception {
        assertMemoryLeak(() -> {
            compiler.compile("create table tab as (select rnd_symbol('s1','s2','s3', null) s1 from long_sequence(1000000))", sqlExecutionContext);
            compiler.compile("alter table tab add column val date", sqlExecutionContext);
            compiler.compile("insert into tab select rnd_symbol('a1','a2','a3', null), rnd_long(-200, 100000, 2) from long_sequence(1000000)", sqlExecutionContext);
            String expected = "s1\tavg\n" +
                    "\t49882.75926752372\n" +
                    "a1\t49866.12261939713\n" +
                    "a2\t49846.02279713851\n" +
                    "a3\t49881.23256562667\n" +
                    "s1\tNaN\n" +
                    "s2\tNaN\n" +
                    "s3\tNaN\n";

            assertSql(
                    "select s1, avg(val) from tab order by s1",
                    expected
            );
        });
    }

    @Test
    public void testIntSymbolAddValueMidTableAvgDouble() throws Exception {
        assertMemoryLeak(() -> {
            compiler.compile("create table tab as (select rnd_symbol('s1','s2','s3', null) s1 from long_sequence(1000000))", sqlExecutionContext);
            compiler.compile("alter table tab add column val double", sqlExecutionContext);
            compiler.compile("insert into tab select rnd_symbol('a1','a2','a3', null), rnd_double(2) from long_sequence(1000000)", sqlExecutionContext);

            String expected = "s1\tavg\n" +
                    "\t0.5004990367891637\n" +
                    "a1\t0.5000679244171367\n" +
                    "a2\t0.5009444360765845\n" +
                    "a3\t0.5009102098429884\n" +
                    "s1\tNaN\n" +
                    "s2\tNaN\n" +
                    "s3\tNaN\n";
            assertSql(
                    "select s1, avg(val) from tab order by s1",
                    expected
            );
        });
    }

    @Test
    public void testIntSymbolAddValueMidTableAvgInt() throws Exception {
        assertMemoryLeak(() -> {
            compiler.compile("create table tab as (select rnd_symbol('s1','s2','s3', null) s1 from long_sequence(1000000))", sqlExecutionContext);
            compiler.compile("alter table tab add column val int", sqlExecutionContext);
            compiler.compile("insert into tab select rnd_symbol('a1','a2','a3', null), rnd_int(0, 100000, 2) from long_sequence(1000000)", sqlExecutionContext);
            String expected = "s1\tavg\n" +
                    "\t49985.893055775494\n" +
                    "a1\t50088.55552935175\n" +
                    "a2\t49983.07087654782\n" +
                    "a3\t50056.666352728615\n" +
                    "s1\tNaN\n" +
                    "s2\tNaN\n" +
                    "s3\tNaN\n";

            assertSql(
                    "select s1, avg(val) from tab order by s1",
                    expected
            );
        });
    }

    @Test
    public void testIntSymbolAddValueMidTableAvgLong() throws Exception {
        assertMemoryLeak(() -> {
            compiler.compile("create table tab as (select rnd_symbol('s1','s2','s3', null) s1 from long_sequence(1000000))", sqlExecutionContext);
            compiler.compile("alter table tab add column val long", sqlExecutionContext);
            compiler.compile("insert into tab select rnd_symbol('a1','a2','a3', null), rnd_long(-200, 100000, 2) from long_sequence(1000000)", sqlExecutionContext);

            String expected = "s1\tavg\n" +
                    "\t49882.75926752372\n" +
                    "a1\t49866.12261939713\n" +
                    "a2\t49846.02279713851\n" +
                    "a3\t49881.23256562667\n" +
                    "s1\tNaN\n" +
                    "s2\tNaN\n" +
                    "s3\tNaN\n";
            assertSql(
                    "select s1, avg(val) from tab order by s1",
                    expected
            );
        });
    }

    @Test
    public void testIntSymbolAddValueMidTableAvgTimestamp() throws Exception {
        assertMemoryLeak(() -> {
            compiler.compile("create table tab as (select rnd_symbol('s1','s2','s3', null) s1 from long_sequence(1000000))", sqlExecutionContext);
            compiler.compile("alter table tab add column val timestamp", sqlExecutionContext);
            compiler.compile("insert into tab select rnd_symbol('a1','a2','a3', null), rnd_long(-200, 100000, 2) from long_sequence(1000000)", sqlExecutionContext);
            String expected = "s1\tavg\n" +
                    "\t49882.75926752372\n" +
                    "a1\t49866.12261939713\n" +
                    "a2\t49846.02279713851\n" +
                    "a3\t49881.23256562667\n" +
                    "s1\tNaN\n" +
                    "s2\tNaN\n" +
                    "s3\tNaN\n";

            assertSql(
                    "select s1, avg(val) from tab order by s1",
                    expected
            );
        });
    }

    @Test
    public void testIntSymbolAddValueMidTableCount() throws Exception {
        assertMemoryLeak(() -> {
            compiler.compile("create table tab as (select rnd_symbol('s1','s2','s3', null) s1 from long_sequence(1000000))", sqlExecutionContext);
            compiler.compile("alter table tab add column val long", sqlExecutionContext);
            compiler.compile("insert into tab select rnd_symbol('a1','a2','a3', null), rnd_long(33, 889992, 2) from long_sequence(1000000)", sqlExecutionContext);
            String expected = "s1\tcount\n" +
                    "\t500194\n" +
                    "a1\t248976\n" +
                    "a2\t250638\n" +
                    "a3\t250099\n" +
                    "s1\t249898\n" +
                    "s2\t250010\n" +
                    "s3\t250185\n";

            assertSql(
                    "select s1, count() from tab order by s1",
                    expected
            );
        });
    }

    @Test
    public void testIntSymbolAddValueMidTableKSumDouble() throws Exception {
        assertMemoryLeak(() -> {
            compiler.compile("create table tab as (select rnd_symbol('s1','s2','s3', null) s1 from long_sequence(1000000))", sqlExecutionContext);
            compiler.compile("alter table tab add column val double", sqlExecutionContext);
            compiler.compile("insert into tab select rnd_symbol('a1','a2','a3', null), rnd_double(2) from long_sequence(1000000)", sqlExecutionContext);
            String expected = "s1\tksum\n" +
                    "\t104083.7796906751\n" +
                    "a1\t103982.62399952601\n" +
                    "a2\t104702.89752880314\n" +
                    "a3\t104299.02298329599\n" +
                    "s1\tNaN\n" +
                    "s2\tNaN\n" +
                    "s3\tNaN\n";

            assertSql(
                    "select s1, ksum(val) from tab order by s1",
                    expected
            );
        });
    }

    @Test
    public void testIntSymbolAddValueMidTableMaxDate() throws Exception {
        assertMemoryLeak(() -> {
            compiler.compile("create table tab as (select rnd_symbol('s1','s2','s3', null) s1 from long_sequence(1000000))", sqlExecutionContext);
            compiler.compile("alter table tab add column val date", sqlExecutionContext);
            compiler.compile("insert into tab select rnd_symbol('a1','a2','a3', null), rnd_long(33, 889992, 2) from long_sequence(1000000)", sqlExecutionContext);

            String expected = "s1\tmax\n" +
                    "\t1970-01-01T00:14:49.988Z\n" +
                    "a1\t1970-01-01T00:14:49.992Z\n" +
                    "a2\t1970-01-01T00:14:49.982Z\n" +
                    "a3\t1970-01-01T00:14:49.988Z\n" +
                    "s1\t\n" +
                    "s2\t\n" +
                    "s3\t\n";
            assertSql(
                    "select s1, max(val) from tab order by s1",
                    expected
            );
        });
    }

    @Test
    public void testIntSymbolAddValueMidTableMaxDouble() throws Exception {
        assertMemoryLeak(() -> {
            compiler.compile("create table tab as (select rnd_symbol('s1','s2','s3', null) s1 from long_sequence(1000000))", sqlExecutionContext);
            compiler.compile("alter table tab add column val double", sqlExecutionContext);
            compiler.compile("insert into tab select rnd_symbol('a1','a2','a3', null), rnd_double(2) from long_sequence(1000000)", sqlExecutionContext);
            String expected = "s1\tmax\n" +
                    "\t0.9999983440839832\n" +
                    "a1\t0.9999894690287568\n" +
                    "a2\t0.9999985075169716\n" +
                    "a3\t0.9999835673064604\n" +
                    "s1\tNaN\n" +
                    "s2\tNaN\n" +
                    "s3\tNaN\n";

            assertSql(
                    "select s1, max(val) from tab order by s1",
                    expected
            );
        });
    }

    @Test
    public void testIntSymbolAddValueMidTableMaxInt() throws Exception {
        assertMemoryLeak(() -> {
            compiler.compile("create table tab as (select rnd_symbol('s1','s2','s3', null) s1 from long_sequence(1000000))", sqlExecutionContext);
            compiler.compile("alter table tab add column val int", sqlExecutionContext);
            compiler.compile("insert into tab select rnd_symbol('a1','a2','a3', null), rnd_int(33, 889992, 2) from long_sequence(1000000)", sqlExecutionContext);

            String expected = "s1\tmax\n" +
                    "\t889990\n" +
                    "a1\t889991\n" +
                    "a2\t889988\n" +
                    "a3\t889992\n" +
                    "s1\tNaN\n" +
                    "s2\tNaN\n" +
                    "s3\tNaN\n";

            assertSql(
                    "select s1, max(val) from tab order by s1",
                    expected
            );
        });
    }

    @Test
    public void testIntSymbolAddValueMidTableMaxLong() throws Exception {
        assertMemoryLeak(() -> {
            compiler.compile("create table tab as (select rnd_symbol('s1','s2','s3', null) s1 from long_sequence(1000000))", sqlExecutionContext);
            compiler.compile("alter table tab add column val long", sqlExecutionContext);
            compiler.compile("insert into tab select rnd_symbol('a1','a2','a3', null), rnd_long(33, 889992, 2) from long_sequence(1000000)", sqlExecutionContext);

            String expected = "s1\tmax\n" +
                    "\t889988\n" +
                    "a1\t889992\n" +
                    "a2\t889982\n" +
                    "a3\t889988\n" +
                    "s1\tNaN\n" +
                    "s2\tNaN\n" +
                    "s3\tNaN\n";

            assertSql(
                    "select s1, max(val) from tab order by s1",
                    expected
            );
        });
    }

    @Test
    public void testIntSymbolAddValueMidTableMaxTimestamp() throws Exception {
        assertMemoryLeak(() -> {
            compiler.compile("create table tab as (select rnd_symbol('s1','s2','s3', null) s1 from long_sequence(1000000))", sqlExecutionContext);
            compiler.compile("alter table tab add column val timestamp", sqlExecutionContext);
            compiler.compile("insert into tab select rnd_symbol('a1','a2','a3', null), rnd_long(33, 889992, 2) from long_sequence(1000000)", sqlExecutionContext);

            String expected = "s1\tmax\n" +
                    "\t1970-01-01T00:00:00.889988Z\n" +
                    "a1\t1970-01-01T00:00:00.889992Z\n" +
                    "a2\t1970-01-01T00:00:00.889982Z\n" +
                    "a3\t1970-01-01T00:00:00.889988Z\n" +
                    "s1\t\n" +
                    "s2\t\n" +
                    "s3\t\n";
            assertSql(
                    "select s1, max(val) from tab order by s1",
                    expected
            );
        });
    }

    @Test
    public void testIntSymbolAddValueMidTableMinDouble() throws Exception {
        assertMemoryLeak(() -> {
            compiler.compile("create table tab as (select rnd_symbol('s1','s2','s3', null) s1 from long_sequence(1000000))", sqlExecutionContext);
            compiler.compile("alter table tab add column val double", sqlExecutionContext);
            compiler.compile("insert into tab select rnd_symbol('a1','a2','a3', null), rnd_double(2) from long_sequence(1000000)", sqlExecutionContext);

            String expected = "s1\tmin\n" +
                    "\t3.2007200990724627E-6\n" +
                    "a1\t1.400472531098984E-5\n" +
                    "a2\t1.0686711945373517E-6\n" +
                    "a3\t8.125933586233813E-6\n" +
                    "s1\tNaN\n" +
                    "s2\tNaN\n" +
                    "s3\tNaN\n";

            assertSql(
                    "select s1, min(val) from tab order by s1",
                    expected
            );
        });
    }

    @Test
    public void testIntSymbolAddValueMidTableMinInt() throws Exception {
        assertMemoryLeak(() -> {
            compiler.compile("create table tab as (select rnd_symbol('s1','s2','s3', null) s1 from long_sequence(1000000))", sqlExecutionContext);
            compiler.compile("alter table tab add column val int", sqlExecutionContext);
            compiler.compile("insert into tab select rnd_symbol('a1','a2','a3', null), rnd_int(33, 889992, 2) from long_sequence(1000000)", sqlExecutionContext);
            String expected = "s1\tmin\n" +
                    "\t33\n" +
                    "a1\t33\n" +
                    "a2\t40\n" +
                    "a3\t34\n" +
                    "s1\tNaN\n" +
                    "s2\tNaN\n" +
                    "s3\tNaN\n";

            assertSql(
                    "select s1, min(val) from tab order by s1",
                    expected
            );
        });
    }

    @Test
    public void testIntSymbolAddValueMidTableMinLong() throws Exception {
        assertMemoryLeak(() -> {
            compiler.compile("create table tab as (select rnd_symbol('s1','s2','s3', null) s1 from long_sequence(1000000))", sqlExecutionContext);
            compiler.compile("alter table tab add column val long", sqlExecutionContext);
            compiler.compile("insert into tab select rnd_symbol('a1','a2','a3', null), rnd_long(33, 889992, 2) from long_sequence(1000000)", sqlExecutionContext);

            String expected = "s1\tmin\n" +
                    "\t36\n" +
                    "a1\t35\n" +
                    "a2\t39\n" +
                    "a3\t39\n" +
                    "s1\tNaN\n" +
                    "s2\tNaN\n" +
                    "s3\tNaN\n";

            assertSql(
                    "select s1, min(val) from tab order by s1",
                    expected
            );
        });
    }

    @Test
    public void testIntSymbolAddValueMidTableNSumDouble() throws Exception {
        assertMemoryLeak(() -> {
            compiler.compile("create table tab as (select rnd_symbol('s1','s2','s3', null) s1 from long_sequence(1000000))", sqlExecutionContext);
            compiler.compile("alter table tab add column val double", sqlExecutionContext);
            compiler.compile("insert into tab select rnd_symbol('a1','a2','a3', null), rnd_double(2) from long_sequence(1000000)", sqlExecutionContext);
            String expected = "s1\tnsum\n" +
                    "\t104083.77969067496\n" +
                    "a1\t103982.62399952546\n" +
                    "a2\t104702.89752880397\n" +
                    "a3\t104299.02298329656\n" +
                    "s1\tNaN\n" +
                    "s2\tNaN\n" +
                    "s3\tNaN\n";


            assertSql(
                    "select s1, nsum(val) from tab order by s1",
                    expected
            );
        });
    }

    @Test
    public void testIntSymbolAddValueMidTableSumDate() throws Exception {
        assertMemoryLeak(() -> {
            compiler.compile("create table tab as (select rnd_symbol('s1','s2','s3', null) s1 from long_sequence(1000000))", sqlExecutionContext);
            compiler.compile("alter table tab add column val date", sqlExecutionContext);
            compiler.compile("insert into tab select rnd_symbol('a1','a2','a3', null), rnd_long(0, 100000, 2) from long_sequence(1000000)", sqlExecutionContext);

            String expected = "s1\tsum\n" +
                    "\t1970-05-01T15:06:23.318Z\n" +
                    "a1\t1970-05-01T04:03:16.338Z\n" +
                    "a2\t1970-05-01T17:13:47.313Z\n" +
                    "a3\t1970-05-01T06:34:46.269Z\n" +
                    "s1\t\n" +
                    "s2\t\n" +
                    "s3\t\n";
            assertSql(
                    "select s1, sum(val) from tab order by s1",
                    expected
            );
        });
    }

    @Test
    public void testIntSymbolAddValueMidTableSumDouble() throws Exception {
        assertMemoryLeak(() -> {
            compiler.compile("create table tab as (select rnd_symbol('s1','s2','s3', null) s1 from long_sequence(1000000))", sqlExecutionContext);
            compiler.compile("alter table tab add column val double", sqlExecutionContext);
            compiler.compile("insert into tab select rnd_symbol('a1','a2','a3', null), rnd_double(2) from long_sequence(1000000)", sqlExecutionContext);

            String expected = "s1\tsum\n" +
                    "\t104083.77969067449\n" +
                    "a1\t103982.62399952614\n" +
                    "a2\t104702.89752880299\n" +
                    "a3\t104299.02298329721\n" +
                    "s1\tNaN\n" +
                    "s2\tNaN\n" +
                    "s3\tNaN\n";
            assertSql(
                    "select s1, sum(val) from tab order by s1",
                    expected
            );
        });
    }

    @Test
    public void testIntSymbolAddValueMidTableSumInt() throws Exception {
        assertMemoryLeak(() -> {
            compiler.compile("create table tab as (select rnd_symbol('s1','s2','s3', null) s1 from long_sequence(1000000))", sqlExecutionContext);
            compiler.compile("alter table tab add column val int", sqlExecutionContext);
            compiler.compile("insert into tab select rnd_symbol('a1','a2','a3', null), rnd_int(-100, 100, 2) from long_sequence(1000000)", sqlExecutionContext);

            String expected = "s1\tsum\n" +
                    "\t-2472\n" +
                    "a1\t-5133\n" +
                    "a2\t-18204\n" +
                    "a3\t175\n" +
                    "s1\tNaN\n" +
                    "s2\tNaN\n" +
                    "s3\tNaN\n";

            assertSql(
                    "select s1, sum(val) from tab order by s1",
                    expected
            );
        });
    }

    @Test
    public void testIntSymbolAddValueMidTableSumLong() throws Exception {
        assertMemoryLeak(() -> {
            compiler.compile("create table tab as (select rnd_symbol('s1','s2','s3', null) s1 from long_sequence(1000000))", sqlExecutionContext);
            compiler.compile("alter table tab add column val long", sqlExecutionContext);
            compiler.compile("insert into tab select rnd_symbol('a1','a2','a3', null), rnd_long(0, 100000, 2) from long_sequence(1000000)", sqlExecutionContext);

            assertSql(
                    "select s1, sum(val) from tab order by s1",
                    "s1\tsum\n" +
                            "\t10422383318\n" +
                            "a1\t10382596338\n" +
                            "a2\t10430027313\n" +
                            "a3\t10391686269\n" +
                            "s1\tNaN\n" +
                            "s2\tNaN\n" +
                            "s3\tNaN\n"
            );
        });
    }

    @Test
    public void testIntSymbolResolution() throws Exception {
        assertQuery(
                "s2\tsum\n" +
                        "\t104119.880948161\n" +
                        "a1\t103804.62242300605\n" +
                        "a2\t104433.68659571148\n" +
                        "a3\t104341.28852517322\n",
                "select s2, sum(val) from tab order by s2",
                "create table tab as (select rnd_symbol('s1','s2','s3', null) s1, rnd_symbol('a1','a2','a3', null) s2, rnd_double(2) val from long_sequence(1000000))",
                null, true, true, true
        );
    }

    @Test
    public void testIntSymbolSumAddKeyPartitioned() throws Exception {
        assertMemoryLeak(() -> {
            compiler.compile("create table tab as (select rnd_symbol('s1','s2','s3', null) s1, rnd_double(2) val, timestamp_sequence(0, 1000000) t from long_sequence(1000000)) timestamp(t) partition by DAY", sqlExecutionContext);
            compiler.compile("alter table tab add column s2 symbol cache", sqlExecutionContext);
            compiler.compile("insert into tab select rnd_symbol('s1','s2','s3', null), rnd_double(2), timestamp_sequence(cast('1970-01-13T00:00:00.000000Z' as timestamp), 1000000), rnd_symbol('a1','a2','a3', null) s2 from long_sequence(1000000)", sqlExecutionContext);

            // test with key falling within null columns
            assertSql(
                    "select s2, sum(val) from tab order by s2",
                    "s2\tsum\n" +
                            "\t520447.6629968692\n" +
                            "a1\t104308.65839619662\n" +
                            "a2\t104559.28674751727\n" +
                            "a3\t104044.11326997768\n"
            );
        });
    }

    @Test
    public void testIntSymbolSumAddKeyTimeRange() throws Exception {
        assertMemoryLeak(() -> {
            compiler.compile("create table tab as (select rnd_symbol('s1','s2','s3', null) s1, rnd_double(2) val, timestamp_sequence(0, 1000000) t from long_sequence(1000000)) timestamp(t) partition by DAY", sqlExecutionContext);
            compiler.compile("alter table tab add column s2 symbol cache", sqlExecutionContext);
            compiler.compile("insert into tab select rnd_symbol('s1','s2','s3', null), rnd_double(2), timestamp_sequence(cast('1970-01-13T00:00:00.000000Z' as timestamp), 1000000), rnd_symbol('a1','a2','a3', null) s2 from long_sequence(1000000)", sqlExecutionContext);
            String expected = "s2\tsum\n" +
                    "\t106413.99769604905\n";


            // test with key falling within null columns
<<<<<<< HEAD
            assertSql(
                    "select s2, sum(val) from tab where t > '1970-01-04T12:00' and t < '1970-01-07T11:00' order by s2",
                    expected
            );

            /// test key on overlap
            assertSql(
                    "select s2, sum(val) from tab where t > '1970-01-12T12:00' and t < '1970-01-14T11:00' order by s2",
                    "s2\tsum\n" +
                            "\t15636.977658744854\n" +
                            "a1\t13073.816187889399\n" +
                            "a2\t13240.269899560482\n" +
                            "a3\t13223.021189180576\n"
            );
=======
            try (
                    RecordCursorFactory factory = compiler.compile("select s2, sum(val) from tab where t > '1970-01-04T12:00' and t < '1970-01-07T11:00' order by s2", sqlExecutionContext).getRecordCursorFactory();
            ) {
                Record[] expected = new Record[] {
                        new Record() {
                            @Override
                            public CharSequence getSym(int col) {
                                return null;
                            }
                            @Override
                            public double getDouble(int col) {
                                return 106413.99769604905;
                            }
                        },
                };
                assertCursorRawRecords(expected, factory, false, true);
            }

            /// test key on overlap
            try (
                    RecordCursorFactory factory = compiler.compile("select s2, sum(val) from tab where t > '1970-01-12T12:00' and t < '1970-01-14T11:00' order by s2", sqlExecutionContext).getRecordCursorFactory();
            ) {
                Record[] expected = new Record[] {
                        new Record() {
                            @Override
                            public CharSequence getSym(int col) {
                                return null;
                            }
                            @Override
                            public double getDouble(int col) {
                                return 15636.977658744854;
                            }
                        },
                        new Record() {
                            @Override
                            public CharSequence getSym(int col) {
                                return "a1";
                            }
                            @Override
                            public double getDouble(int col) {
                                return 13073.816187889399;
                            }
                        },
                        new Record() {
                            @Override
                            public CharSequence getSym(int col) {
                                return "a2";
                            }
                            @Override
                            public double getDouble(int col) {
                                return 13240.269899560482;
                            }
                        },
                        new Record() {
                            @Override
                            public CharSequence getSym(int col) {
                                return "a3";
                            }
                            @Override
                            public double getDouble(int col) {
                                return 13223.021189180576;
                            }
                        },
                };
                assertCursorRawRecords(expected, factory, false, true);
            }
>>>>>>> 556fa9f2
        });
    }

    @Test
    public void testIntSymbolSumAddValueTimeRange() throws Exception {
        assertMemoryLeak(() -> {
            compiler.compile("create table tab as (select rnd_symbol('s1','s2','s3', null) s1, timestamp_sequence(0, 1000000) t from long_sequence(1000000)) timestamp(t) partition by DAY", sqlExecutionContext);
            compiler.compile("alter table tab add column val double ", sqlExecutionContext);
            compiler.compile("insert into tab select rnd_symbol('s1','s2','s3', null), timestamp_sequence(cast('1970-01-13T00:00:00.000000Z' as timestamp), 1000000), rnd_double(2) from long_sequence(1000000)", sqlExecutionContext);

            // test with key falling within null columns
            assertSql(
                    "select s1, sum(val) from tab where t > '1970-01-04T12:00' and t < '1970-01-07T11:00' order by s1",
                    "s1\tsum\n" +
                            "\tNaN\n" +
                            "s1\tNaN\n" +
                            "s2\tNaN\n" +
                            "s3\tNaN\n"
            );

            /// test key on overlap
            assertSql(
                    "select s1, sum(val) from tab where t > '1970-01-12T12:00' and t < '1970-01-14T11:00' order by s1",
                    "s1\tsum\n" +
                            "\t13168.088431585857\n" +
                            "s1\t12972.778275274499\n" +
                            "s2\t13388.118328291552\n" +
                            "s3\t12929.34474745085\n"
            );
        });
    }

    @Test
    public void testIntSymbolSumTimeRange() throws Exception {
        assertMemoryLeak(() -> {
            compiler.compile("create table tab as (select rnd_symbol('s1','s2','s3', null) s1, rnd_double(2) val, timestamp_sequence(0, 1000000) t from long_sequence(1000000)) timestamp(t) partition by DAY", sqlExecutionContext);
<<<<<<< HEAD
            assertSql(
                    "select s1, sum(val) from tab where t > '1970-01-04T12:00' and t < '1970-01-07T11:00' order by s1",
                    "s1\tsum\n" +
                            "\t26636.385784265905\n" +
                            "s1\t26427.49917110396\n" +
                            "s2\t26891.01010744082\n" +
                            "s3\t26459.102633238483\n"
            );
=======
            compiler.compile("alter table tab add column s2 symbol cache", sqlExecutionContext);
            compiler.compile("insert into tab select rnd_symbol('s1','s2','s3', null), rnd_double(2), timestamp_sequence(cast('1970-01-13T00:00:00.000000Z' as timestamp), 1000000), rnd_symbol('a1','a2','a3', null) s2 from long_sequence(1000000)", sqlExecutionContext);

            // test with key falling within null columns
            try (
                    RecordCursorFactory factory = compiler.compile("select s2, sum(val) from tab order by s2", sqlExecutionContext).getRecordCursorFactory();
            ) {
                Record[] expected = new Record[] {
                        new Record() {
                            @Override
                            public CharSequence getSym(int col) {
                                return null;
                            }
                            @Override
                            public double getDouble(int col) {
                                return 520447.6629968692;
                            }
                        },
                        new Record() {
                            @Override
                            public CharSequence getSym(int col) {
                                return "a1";
                            }
                            @Override
                            public double getDouble(int col) {
                                return 104308.65839619662;
                            }
                        },
                        new Record() {
                            @Override
                            public CharSequence getSym(int col) {
                                return "a2";
                            }
                            @Override
                            public double getDouble(int col) {
                                return 104559.28674751727;
                            }
                        },
                        new Record() {
                            @Override
                            public CharSequence getSym(int col) {
                                return "a3";
                            }
                            @Override
                            public double getDouble(int col) {
                                return 104044.11326997768;
                            }
                        },
                };
                assertCursorRawRecords(expected, factory, false, true);
            }
>>>>>>> 556fa9f2
        });
    }

    @Test
    public void testSumInTimestampRange() throws Exception {
        long step = 1000000L;
        long count = 1000000L;
        long increment = count / 10;
        assertMemoryLeak(() -> {
            compiler.compile("create table tab as (select rnd_symbol('s1','s2','s3', null) s1, 0.5 val, timestamp_sequence(0, " + step + ") t from long_sequence(" + count + ")) timestamp(t) partition by DAY", sqlExecutionContext);

            for (long ts = 0; ts < count; ts += increment) {
                String value = String.valueOf((ts - 1) * 0.5);
                String expected = "s\n" +
                        (ts > 0 ? value : "NaN") + "\n";
                assertSql(
                        "select sum(val) s from tab where t >= CAST(" + step + " AS TIMESTAMP) AND t < CAST(" + (ts * step) + " AS TIMESTAMP)",
                        expected
                );
            }
        });
    }

    @Test
    public void testSumInTimestampRangeWithColTop() throws Exception {
        final long step = 100000L;
        final long count = 1000000L;
        final long increment = count / 10;
        assertMemoryLeak(() -> {
            String createSql = "create table tab as (select rnd_symbol('s1','s2','s3', null) s1, 0.5 val, timestamp_sequence(0, " + step + ") t from long_sequence(" + count + ")) timestamp(t) partition by DAY";
            compiler.compile(createSql, sqlExecutionContext);
            compiler.compile("alter table tab add val2 DOUBLE", sqlExecutionContext);
            String insetSql = "insert into tab select rnd_symbol('s1','s2','s3', null) s1, 0.5 val, timestamp_sequence(" + count * step + ", " + step + ") t, 1 val2 from long_sequence(" + count + ")";
            compiler.compile(insetSql, sqlExecutionContext);

            // Move upper timestamp boundary
            // [step, ts * step)
            for (long ts = increment; ts < 2 * count; ts += increment) {
                String expected = "s1\ts2\n" +
                        ((ts - 1) * 0.5) + "\t" + (ts <= count ? "NaN" : (ts - count) * 1.0) + "\n";
                assertSql(
                        "select sum(val) s1,  sum(val2) s2 from tab where t >= CAST(" + step + " AS TIMESTAMP) AND t < CAST(" + (ts * step) + " AS TIMESTAMP)",
                        expected
                );
            }

            // Move lower timestamp boundary
            // [ts * count, 2 * step * count - 1) time range
            for (long ts = 0; ts < 2 * count; ts += increment) {
                String expected = "s1\ts2\n" +
                        ((2 * count - ts - 1) * 0.5) + "\t" + (ts < count ? (count - 1) * 1.0 : (2 * count - ts - 1) * 1.0) + "\n";
                assertSql(
                        "select sum(val) s1, sum(val2) s2 from tab where t >= CAST(" + (ts * step) + " AS TIMESTAMP) AND t < CAST(" + ((2 * count - 1) * step) + " AS TIMESTAMP)",
                        expected
                );
            }
        });
    }
}<|MERGE_RESOLUTION|>--- conflicted
+++ resolved
@@ -24,12 +24,9 @@
 
 package io.questdb.griffin;
 
-<<<<<<< HEAD
-=======
 import io.questdb.cairo.sql.Record;
 import io.questdb.cairo.sql.RecordCursor;
 import io.questdb.cairo.sql.RecordCursorFactory;
->>>>>>> 556fa9f2
 import io.questdb.griffin.engine.functions.rnd.SharedRandom;
 import io.questdb.std.Rnd;
 import org.junit.Before;
@@ -145,16 +142,6 @@
             compiler.compile("alter table tab add column s2 symbol cache", sqlExecutionContext);
             compiler.compile("insert into tab select rnd_symbol('s1','s2','s3', null), rnd_double(2), rnd_symbol('a1','a2','a3', null) s2 from long_sequence(1000000)", sqlExecutionContext);
 
-<<<<<<< HEAD
-            assertSql(
-                    "select s2, sum(val) from tab order by s2",
-                    "s2\tsum\n" +
-                            "\t520447.6629968713\n" +
-                            "a1\t104308.65839619507\n" +
-                            "a2\t104559.2867475151\n" +
-                            "a3\t104044.11326997809\n"
-            );
-=======
             try (
                     RecordCursorFactory factory = compiler.compile("select s2, sum(val) from tab order by s2", sqlExecutionContext).getRecordCursorFactory();
             ) {
@@ -202,35 +189,6 @@
                 };
                 assertCursorRawRecords(expected, factory, false, true);
             }
-        });
-    }
-
-    @Test
-    public void testIntSymbolAddValueMidTableSumDouble() throws Exception {
-        assertMemoryLeak(() -> {
-            compiler.compile("create table tab as (select rnd_symbol('s1','s2','s3', null) s1 from long_sequence(1000000))", sqlExecutionContext);
-            compiler.compile("alter table tab add column val double", sqlExecutionContext);
-            compiler.compile("insert into tab select rnd_symbol('a1','a2','a3', null), rnd_double(2) from long_sequence(1000000)", sqlExecutionContext);
-
-            try (
-                    RecordCursorFactory factory = compiler.compile("select s1, sum(val) from tab order by s1", sqlExecutionContext).getRecordCursorFactory();
-                    RecordCursor cursor = factory.getCursor(sqlExecutionContext)
-            ) {
-
-                String expected = "s1\tsum\n" +
-                        "\t104083.77969067449\n" +
-                        "a1\t103982.62399952614\n" +
-                        "a2\t104702.89752880299\n" +
-                        "a3\t104299.02298329721\n" +
-                        "s1\tNaN\n" +
-                        "s2\tNaN\n" +
-                        "s3\tNaN\n";
-
-                sink.clear();
-                printer.print(cursor, factory.getMetadata(), true);
-                TestUtils.assertEquals(expected, sink);
-            }
->>>>>>> 556fa9f2
         });
     }
 
@@ -718,27 +676,8 @@
             compiler.compile("create table tab as (select rnd_symbol('s1','s2','s3', null) s1, rnd_double(2) val, timestamp_sequence(0, 1000000) t from long_sequence(1000000)) timestamp(t) partition by DAY", sqlExecutionContext);
             compiler.compile("alter table tab add column s2 symbol cache", sqlExecutionContext);
             compiler.compile("insert into tab select rnd_symbol('s1','s2','s3', null), rnd_double(2), timestamp_sequence(cast('1970-01-13T00:00:00.000000Z' as timestamp), 1000000), rnd_symbol('a1','a2','a3', null) s2 from long_sequence(1000000)", sqlExecutionContext);
-            String expected = "s2\tsum\n" +
-                    "\t106413.99769604905\n";
-
 
             // test with key falling within null columns
-<<<<<<< HEAD
-            assertSql(
-                    "select s2, sum(val) from tab where t > '1970-01-04T12:00' and t < '1970-01-07T11:00' order by s2",
-                    expected
-            );
-
-            /// test key on overlap
-            assertSql(
-                    "select s2, sum(val) from tab where t > '1970-01-12T12:00' and t < '1970-01-14T11:00' order by s2",
-                    "s2\tsum\n" +
-                            "\t15636.977658744854\n" +
-                            "a1\t13073.816187889399\n" +
-                            "a2\t13240.269899560482\n" +
-                            "a3\t13223.021189180576\n"
-            );
-=======
             try (
                     RecordCursorFactory factory = compiler.compile("select s2, sum(val) from tab where t > '1970-01-04T12:00' and t < '1970-01-07T11:00' order by s2", sqlExecutionContext).getRecordCursorFactory();
             ) {
@@ -805,7 +744,6 @@
                 };
                 assertCursorRawRecords(expected, factory, false, true);
             }
->>>>>>> 556fa9f2
         });
     }
 
@@ -842,16 +780,6 @@
     public void testIntSymbolSumTimeRange() throws Exception {
         assertMemoryLeak(() -> {
             compiler.compile("create table tab as (select rnd_symbol('s1','s2','s3', null) s1, rnd_double(2) val, timestamp_sequence(0, 1000000) t from long_sequence(1000000)) timestamp(t) partition by DAY", sqlExecutionContext);
-<<<<<<< HEAD
-            assertSql(
-                    "select s1, sum(val) from tab where t > '1970-01-04T12:00' and t < '1970-01-07T11:00' order by s1",
-                    "s1\tsum\n" +
-                            "\t26636.385784265905\n" +
-                            "s1\t26427.49917110396\n" +
-                            "s2\t26891.01010744082\n" +
-                            "s3\t26459.102633238483\n"
-            );
-=======
             compiler.compile("alter table tab add column s2 symbol cache", sqlExecutionContext);
             compiler.compile("insert into tab select rnd_symbol('s1','s2','s3', null), rnd_double(2), timestamp_sequence(cast('1970-01-13T00:00:00.000000Z' as timestamp), 1000000), rnd_symbol('a1','a2','a3', null) s2 from long_sequence(1000000)", sqlExecutionContext);
 
@@ -903,7 +831,6 @@
                 };
                 assertCursorRawRecords(expected, factory, false, true);
             }
->>>>>>> 556fa9f2
         });
     }
 
